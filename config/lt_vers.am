## config/lt_vers.am
## (Use double hashes for copyright notice so that automake treats it as
## comments and does not pass it to Makefile.in)
## Copyright by The HDF Group.
## Copyright by the Board of Trustees of the University of Illinois.
## All rights reserved.
##
## This file is part of HDF5.  The full HDF5 copyright notice, including
## terms governing use, modification, and redistribution, is contained in
## the files COPYING and Copyright.html.  COPYING can be found at the root
## of the source code distribution tree; Copyright.html can be found at the
## root level of an installed copy of the electronic HDF5 document set and
## is linked from the top-level documents page.  It can also be found at
## http://hdfgroup.org/HDF5/doc/Copyright.html.  If you do not have
## access to either file, you may request a copy from help@hdfgroup.org.
##
# Add libtool shared library version numbers to the HDF5 library
# See libtool versioning documentation online.
# After making changes, run bin/reconfigure to update other configure related
# files like Makefile.in.
LT_VERS_INTERFACE = 12
<<<<<<< HEAD
LT_VERS_REVISION = 0
=======
LT_VERS_REVISION = 1
>>>>>>> 69747643
LT_VERS_AGE = 2

## If the API changes *at all*, increment LT_VERS_INTERFACE and
## reset LT_VERS_REVISION to 0.
##
## If the API changes but no function signatures are removed or
## changed, also increment LT_VERS_AGE.
## If any functions are removed from the API, or their signatures
## are changed reset LT_VERS_AGE to 0 to indicate that previous
## versions of the API are not necessarily compatible with this
## version.
##
## If the source changes but there are no API changes, increment
## LT_VERS_REVISION.  This will happen automatically when
## bin/h5vers is run, but doing it manually shouldn't hurt
## anything.
##
## Note that this versioning system doesn't attempt to handle
## the effects of the H5_V1_x_COMPAT flag.

## Version numbers for wrapper shared library files.
<<<<<<< HEAD
LT_CXX_VERS_INTERFACE = 12
=======
LT_CXX_VERS_INTERFACE = 13
>>>>>>> 69747643
LT_CXX_VERS_REVISION = 0
LT_CXX_VERS_AGE = 0

LT_F_VERS_INTERFACE = 10
LT_F_VERS_REVISION = 4
LT_F_VERS_AGE = 0

LT_HL_VERS_INTERFACE = 11
<<<<<<< HEAD
LT_HL_VERS_REVISION = 0
=======
LT_HL_VERS_REVISION = 1
>>>>>>> 69747643
LT_HL_VERS_AGE = 1

LT_HL_CXX_VERS_INTERFACE = 12
LT_HL_CXX_VERS_REVISION = 0
LT_HL_CXX_VERS_AGE = 1

LT_HL_F_VERS_INTERFACE = 10
LT_HL_F_VERS_REVISION = 3
LT_HL_F_VERS_AGE = 0

LT_TOOLS_VERS_INTERFACE = 10
LT_TOOLS_VERS_REVISION = 4
LT_TOOLS_VERS_AGE = 0

# Copyright by The HDF Group.
# Copyright by the Board of Trustees of the University of Illinois.
# All rights reserved.
#
# This file is part of HDF5.  The full HDF5 copyright notice, including
# terms governing use, modification, and redistribution, is contained in
# the files COPYING and Copyright.html.  COPYING can be found at the root
# of the source code distribution tree; Copyright.html can be found at the
# root level of an installed copy of the electronic HDF5 document set and
# is linked from the top-level documents page.  It can also be found at
# http://hdfgroup.org/HDF5/doc/Copyright.html.  If you do not have
# access to either file, you may request a copy from help@hdfgroup.org.


<|MERGE_RESOLUTION|>--- conflicted
+++ resolved
@@ -19,11 +19,7 @@
 # After making changes, run bin/reconfigure to update other configure related
 # files like Makefile.in.
 LT_VERS_INTERFACE = 12
-<<<<<<< HEAD
-LT_VERS_REVISION = 0
-=======
 LT_VERS_REVISION = 1
->>>>>>> 69747643
 LT_VERS_AGE = 2
 
 ## If the API changes *at all*, increment LT_VERS_INTERFACE and
@@ -45,11 +41,7 @@
 ## the effects of the H5_V1_x_COMPAT flag.
 
 ## Version numbers for wrapper shared library files.
-<<<<<<< HEAD
-LT_CXX_VERS_INTERFACE = 12
-=======
 LT_CXX_VERS_INTERFACE = 13
->>>>>>> 69747643
 LT_CXX_VERS_REVISION = 0
 LT_CXX_VERS_AGE = 0
 
@@ -58,11 +50,7 @@
 LT_F_VERS_AGE = 0
 
 LT_HL_VERS_INTERFACE = 11
-<<<<<<< HEAD
-LT_HL_VERS_REVISION = 0
-=======
 LT_HL_VERS_REVISION = 1
->>>>>>> 69747643
 LT_HL_VERS_AGE = 1
 
 LT_HL_CXX_VERS_INTERFACE = 12
