#! /bin/sh
#
# Copyright by The HDF Group.
# Copyright by the Board of Trustees of the University of Illinois.
# All rights reserved.
#
# This file is part of HDF5.  The full HDF5 copyright notice, including
# terms governing use, modification, and redistribution, is contained in
# the COPYING file, which can be found at the root of the source code
# distribution tree, or in https://www.hdfgroup.org/licenses.
# If you do not have access to either file, you may request a copy from
# help@hdfgroup.org.
#
# Tests for the h5watch tool
#
bindir=@bindir@

# If the bindir directory is not set just use current (.).
if test -z "$bindir"; then
   bindir=.
fi

# Check to see if the VFD specified by the HDF5_DRIVER environment variable
# supports SWMR.
<<<<<<< HEAD
../../../utils/swmr_compat_vfd
=======
$bindir/swmr_check_compat_vfd
>>>>>>> 7ef6f7b6
rc=$?
if [ $rc != 0 ] ; then
    echo
    echo "The VFD specified by the HDF5_DRIVER environment variable"
    echo "does not support SWMR."
    echo
    echo "h5watch tests skipped"
    echo
    exit 0
fi

#echo "h5watch tests are skipped temporarily."
#echo
#exit 0

H5WATCH=h5watch                   # The tool name
H5WATCH_BIN=`pwd`/$H5WATCH        # The path of H5WATCH
EXTEND_DSET=extend_dset     # Routine to extend the dataset when watching
EXTEND_BIN=`pwd`/$EXTEND_DSET     # The path of EXTEND_DSET
#
EXIT_SUCCESS=0
EXIT_FAILURE=1
#
GEN_TEST=h5watchgentest              # Generate HDF5 file with various datasets
GEN_TEST_BIN=`pwd`/$GEN_TEST     # Path of the binary GEN_TEST
WATCHFILE=`pwd`/WATCH.h5        # The HDF5 file generated to test h5watch
TESTFILE=TEST.h5                # The temporary file (a copy of WATCH.h5) used by tests
TRY_MAX=30                      # Try running the test again
#
# These 3 defines should be the same as the defines in ./extend_dset.c
WRITER_MESSAGE=writer_message   # The message file created by the "extend" process
READER_MESSAGE=reader_message   # The message file created by the "watch" process
MESSAGE_TIMEOUT=300             # Message timeout length in secs
#
CMP='cmp -s'
DIFF='diff -c'
NLINES=20            # Max. lines of output to display if test fails
#
# Mac OS: just to make sure echo "backslash backslash" behaves properly
if test `uname -s` = 'Darwin'; then
    ECHO='/bin/echo'
else
    ECHO='echo'
fi
#
# Global variables
nerrors=0
verbose=yes

# The build (current) directory might be different than the source directory.
if test -z "$srcdir"; then
    srcdir=.
fi
test -d ../testfiles || mkdir ../testfiles

# Print a line-line message left justified in a field of 70 characters
# beginning with the word "Testing".
TESTING() {
    SPACES="                                                               "
    $ECHO "Testing $* $SPACES" |cut -c1-70 |tr -d '\012'
}

#
# Overall algorithm:
#
# Run a test and print PASSED or FAILED
# If a test did not return with the expected return code,
# increment the `nerrors' global variable and (if $verbose is set) display up to $NLINES
# lines of the actual output from the test.
# If the test did return the expected code,
# compare the actual output with the expected output;
# If the outputs are the same, print PASSED,
# Otherwise print FAILED and the difference between the two outputs.
# The output files are not removed if $HDF5_NOCLEANUP has a non-zero value.
#
#
# TOOLTEST():
#
# Arguments:
#
# $1 -- expected output
# $2 -- expected return code
# $3 and on -- arguments for h5watch
TOOLTEST() {
    expect="$srcdir/../testfiles/$1"
    actual="../testfiles/`basename $1 .ddl`.out"
    actual_err="../testfiles/`basename $1 .ddl`.err"
    shift
    retvalexpect=$1
    shift
    # Run test.
    # Stderr is included in stdout so that the diff can detect
    # any unexpected output from that stream too.
    TESTING $H5WATCH $@
    (
        $RUNSERIAL $H5WATCH_BIN "$@"
    ) > $actual 2>$actual_err
    exitcode=$?
    cat $actual_err >> $actual
    if [ $exitcode -ne $retvalexpect ]; then
        $ECHO "*FAILED*"
        nerrors="`expr $nerrors + 1`"
        if [ yes = "$verbose" ]; then
            $ECHO "test returned with exit code $exitcode"
            $ECHO "test output: (up to $NLINES lines)"
            head -$NLINES $actual
            $ECHO "***end of test output***"
            $ECHO ""
        fi
        elif $CMP $expect $actual; then
            $ECHO " PASSED"
        else
            $ECHO "*FAILED*"
            $ECHO "    Expected result differs from actual result"
            nerrors="`expr $nerrors + 1`"
            test yes = "$verbose" && $DIFF $expect $actual |sed 's/^/    /'
        fi

    # Clean up output file
    if test -z "$HDF5_NOCLEANUP"; then
    rm -f $actual $actual_err
    fi
}
#
# TOOLTEST_ERR():
# same as toolset only compare error file
#
# Arguments:
#
# $1 -- expected output
# $2 -- expected return code
# $3 and on -- arguments for h5watch
TOOLTEST_ERR() {
    expect="$srcdir/../testfiles/$1"
    expect_err="$srcdir/../testfiles/`basename $1 .ddl`.err"
    actual="../testfiles/`basename $1 .ddl`.out"
    actual_err="../testfiles/`basename $1 .ddl`.out.err"
    shift
    retvalexpect=$1
    shift
    # Run test.
    TESTING $H5WATCH $@
    (
        $RUNSERIAL $H5WATCH_BIN "$@"
    ) > $actual 2>$actual_err
    exitcode=$?
    if [ $exitcode -ne $retvalexpect ]; then
        $ECHO "*FAILED*"
        nerrors="`expr $nerrors + 1`"
        if [ yes = "$verbose" ]; then
            $ECHO "test returned with exit code $exitcode"
            $ECHO "test output: (up to $NLINES lines)"
            head -$NLINES $actual
            $ECHO "***end of test output***"
            $ECHO ""
        fi
        elif $CMP $expect_err $actual_err; then
            $ECHO " PASSED"
        else
            $ECHO "*FAILED*"
            $ECHO "    Expected result differs from actual result"
            nerrors="`expr $nerrors + 1`"
            test yes = "$verbose" && $DIFF $expect_err $actual_err |sed 's/^/    /'
        fi

    # Clean up output file
    if test -z "$HDF5_NOCLEANUP"; then
    rm -f $actual $actual_err
    fi
}

#
#
#
# TEST_WATCH():
#
# Arguments:
#       $1 -- the specified dataset to watch and to extend
#       $2 -- the options to h5watch (can be NULL)
#       $3 -- expected output from watching the object
#       $4 -- action 1
#       $5 -- action 2
#
TEST_WATCH() {
try=0
while [ $try -lt $TRY_MAX ] ;
do
    cp $WATCHFILE $TESTFILE                             # Copy the file being watched/extended to a temporary file
    actual="../testfiles/`basename $3 .ddl`.out"        # The actual output
    expect="$srcdir/../testfiles/$3"                    # The expected output
    #
    # Set up options and object to h5watch
    if test -z "$2"; then
        OBJ="$TESTFILE/$1"                              # Empty options, just object to h5watch
    else
        OBJ="$2 $TESTFILE/$1"                           # Options + object to h5watch
    fi
    rm -f $WRITER_MESSAGE                               # Remove the file just to be sure
    rm -f $READER_MESSAGE                               # Remove the file just to be sure
    #
    $EXTEND_BIN $TESTFILE $1 $4 $5&                     # Extend the dataset; put in background
    extend_pid=$!                                       # Get "extend" process ID
    #
    # Wait for message from "extend_dset" process to start h5watch--
    # To wait for the writer message file or till the maximum # of seconds is reached
    # This performs similar function as the routine h5_wait_message() in test/h5test.c
    mexist=0                                        # Indicate whether the message file is found
    t0=`date +%s`                                   # Get current time in seconds
    difft=0                                         # Initialize the time difference
    while [ $difft -lt $MESSAGE_TIMEOUT ] ;         # Loop till message times out
    do
        t1=`date +%s`                               # Get current time in seconds
        difft=`expr $t1 - $t0`                      # Calculate the time difference
        if [ -e $WRITER_MESSAGE ]; then             # If message file is found:
            mexist=1                                #       indicate the message file is found
            rm $WRITER_MESSAGE                      #       remove the message file
            break                                   #       get out of the while loop
        fi
    done;
    #
    # If message file from "extend" process is found--
    #   start h5watch
    #   send message to "extend" process to start work
    #   wait for "extend" process to complete, then kill h5watch
    #   determine test result
    # If message file from "extend" process is not found--
    #   there is some problem; the test fails
    #
    if test $mexist -eq 0; then
        $ECHO "*FAILED*"
        $ECHO "Problem with extend_dset...this test failed."
    else
        #
        # Run h5watch; put in background; collect output to a file
        TESTING $H5WATCH $OBJ
        $RUNSERIAL $H5WATCH_BIN $2 "$TESTFILE/$1" >> $actual &
        watch_pid=$!                                    # Get h5watch process ID
        cp /dev/null $READER_MESSAGE                    # Send message to "extend" process to start work
        wait $extend_pid                                # Wait for "extend" process to complete
        extend_exit=$?                                  # Collect "extend" process' exit code
        sleep 1                                         # Sleep to make sure output is flushed
        kill $watch_pid                                  # Kill h5watch
        wait $watch_pid                                    # Wait for "h5watch" process to complete
        #
        if [ $extend_exit -ne 0 ]; then                 # Error returned from "extend" process
            $ECHO "*FAILED*"
            nerrors="`expr $nerrors + 1`"
            if [ yes = "$verbose" ]; then
                $ECHO "extend test returned with exit code $extend_exit"
                $ECHO "test output: (up to $NLINES lines)"
                head -$NLINES $actual
                $ECHO "***end of test output***"
                $ECHO ""
            fi
        elif $CMP $expect $actual; then                 # Compare actual output with expected output
            try=$TRY_MAX
            $ECHO " PASSED"
        else
            try="`expr $try + 1`"
            if [ $try -lt $TRY_MAX ]; then
                $ECHO "*RETRY"
                rm -f $actual
                rm -f $TESTFILE
            else
                $ECHO "*FAILED*"                            # Actual and expected outputs are different
                $ECHO "    Expected result differs from actual result"
                nerrors="`expr $nerrors + 1`"
                if test yes = "$verbose"; then
                    $DIFF $expect $actual |sed 's/^/    /'
                fi
            fi
        fi
        #
        # Cleaning
        rm -f $TESTFILE
        if test -z "$HDF5_NOCLEANUP"; then
            rm -f $actual
        fi
    fi
done;
}
##############################################################################
##############################################################################
###                     T H E   T E S T S                                  ###
##############################################################################
##############################################################################
#
#
#################################################################################################
#                                                                                               #
# WATCH.h5: file with various types of datasets for testing--                                   #
#   The following datasets are chunked, H5D_ALLOC_TIME_INCR, max. dimensional setting:          #
#       DSET_ONE: one-dimensional dataset                                                       #
#       DSET_TWO: two-dimensional dataset                                                       #
#       DSET_CMPD: one-dimensional dataset with compound type                                   #
#       DSET_CMPD_ESC: one-dimensional dataset with compound type & escape/separator characters    #
#       DSET_CMPD_TWO: two-dimensional dataset with compound type                               #
#                                                                                               #
#   The following datasets are one-dimensional, chunked, max. dimension setting:                #
#       DSET_ALLOC_EARLY: dataset with H5D_ALLOC_TIME_EARLY                                     #
#       DSET_ALLOC_LATE: dataset H5D_ALLOC_TIME_LATE                                            #
#                                                                                               #
#   The following datasets are one-dimensional:                                                 #
#       DSET_NONE: fixed dimension setting, contiguous, H5D_ALLOC_TIME_LATE                     #
#       DSET_NOMAX: fixed dimension setting, chunked, H5D_ALLOC_TIME_INCR                       #
#                                                                                               #
#################################################################################################
#
#
#################################################################################################
#                                                                                               #
# Tests on expected failures:                                                                   #
#    Invalid file name                                                                           #
#    Unable to find dataset, invalid dataset                                                     #
#      DSET_NONE and DSET_NOMAX                                                                  #
#    Invalid input to options --width and --polling                                              #
#    Invalid field names for -f option                                                           #
#                                                                                               #
#################################################################################################
#
# Generate file with various types of datasets
$GEN_TEST_BIN
# Test on --help options
TOOLTEST w-help1.ddl 0 --help
#
# Tests on expected failures
TOOLTEST_ERR w-err-dset1.ddl 1 WATCH.h5
TOOLTEST_ERR w-err-dset2.ddl 1 WATCH.h5/group/DSET_CMPD
TOOLTEST_ERR w-err-dset-none.ddl 1 WATCH.h5/DSET_NONE
TOOLTEST_ERR w-err-dset-nomax.ddl 1 WATCH.h5/DSET_NOMAX
TOOLTEST_ERR w-err-file.ddl 1 ../WATCH.h5/DSET_CMPD
TOOLTEST w-err-width.ddl 1 --width=-8 WATCH.h5/DSET_ONE
TOOLTEST w-err-poll.ddl 1 --polling=-8 WATCH.h5/DSET_ONE
TOOLTEST w-err-poll0.ddl 1 --polling=0 WATCH.h5/DSET_ONE
#
# Tests on invalid field names via --fields option for a compound typed dataset: DSET_CMPD
TOOLTEST_ERR w-err-cmpd1.ddl 1 --fields=fieldx WATCH.h5/DSET_CMPD
TOOLTEST_ERR w-err-cmpd2.ddl 1 --fields=field1,field2. WATCH.h5/DSET_CMPD
TOOLTEST_ERR w-err-cmpd3.ddl 1 --fields=field1,field2, WATCH.h5/DSET_CMPD
TOOLTEST_ERR w-err-cmpd4.ddl 1 --fields=field1,field2.b.k WATCH.h5/DSET_CMPD
TOOLTEST_ERR w-err-cmpd5.ddl 1 --fields=field1 --fields=field2.b.k WATCH.h5/DSET_CMPD
#
echo "DONE WITH 1st SET OF TESTS"
#
#
#
#################################
# Tests without options         #
#################################
#
# Generate file WATCH.h5 with various types of datasets,
$GEN_TEST_BIN
#
# Watching and extending: (TEST.h5 is a copy of WATCH.h5)
#       TEST.h5/DSET_ONE
#       TEST.h5/DSET_ALLOC_EARLY
#       TEST.h5/DSET_ALLOC_LATE
#       TEST.h5/DSET_CMPD
#       TEST.h5/DSET_TWO
#       TEST.h5/DSET_CMPD_TWO
#       TEST.h5/DSET_CMPD_ESC
#
TEST_WATCH DSET_ONE '' w-ext-one.ddl 3 0            #Increase
TEST_WATCH DSET_ALLOC_EARLY '' w-ext-early.ddl -1 0 #Decrease
TEST_WATCH DSET_ALLOC_LATE '' w-ext-late.ddl 0 0    #Same
TEST_WATCH DSET_CMPD '' w-ext-cmpd.ddl 3 0          #Increase
TEST_WATCH DSET_CMPD_ESC '' w-ext-cmpd-esc.ddl -1 0 #Decrease
TEST_WATCH DSET_TWO '' w-ext-two.ddl 2 2            #Increase, Increase
TEST_WATCH DSET_CMPD_TWO '' w-ext-cmpd-two.ddl 2 -9 #Increase, Decrease
#
echo "DONE WITH 2nd SET OF TESTS"
#
#
#
#################################
# Tests on --fields option      #
#################################
#
# Watching and extending: (TEST.h5 is a copy of WATCH.h5)
#       TEST.h5/DSET_CMPD with --fields=field1,field2
#       TEST.h5/DSET_CMPD with --fields=field2.b,field4
#       TEST.h5/DSET_CMPD with --fields=field2.b.a --fields=field2.c
TEST_WATCH DSET_CMPD --fields=field1,field2 w-ext-cmpd-f1.ddl -9 0                  #Decrease
TEST_WATCH DSET_CMPD --fields=field2.b,field4 w-ext-cmpd-f2.ddl 3 0                 #Increase
TEST_WATCH DSET_CMPD '--fields=field2.b.a --fields=field2.c' w-ext-cmpd-ff3.ddl 0 0 #Same
#
#
#       TEST.h5/DSET_CMP_TWO with --fields=field1,field2
#       TEST.h5/DSET_CMPD_TWO with --fields=field2.b --fields=field4
#       TEST.h5/DSET_CMPD_TWO with --fields=field2.b.a,field2.c
TEST_WATCH DSET_CMPD_TWO --fields=field1,field2 w-ext-cmpd-two-f1.ddl   2 0                 #Increase, Same
TEST_WATCH DSET_CMPD_TWO '--fields=field2.b --fields=field4' w-ext-cmpd-two-ff2.ddl -1 2    #Decrease, Increase
TEST_WATCH DSET_CMPD_TWO --fields=field2.b.a,field2.c w-ext-cmpd-two-f3.ddl -1 -3           #Decrease, Decrease
#
#
#       TEST.h5/DSET_CMPD_ESC with --fields=field\,1,field2\.
#       TEST.h5/DSET_CMPD_ESC with --fields=field2\..\,b --fields=field4\,
#       TEST.h5/DSET_CMPD_ESC with --fields=field2\..\,b.a,field2\..\\K
TEST_WATCH DSET_CMPD_ESC '--fields=field\,1,field2\.' w-ext-cmpd-esc-f1.ddl 3 0                 #Increase
TEST_WATCH DSET_CMPD_ESC '--fields=field2\..\,b --fields=field4\,' w-ext-cmpd-esc-ff2.ddl -1 0  #Decrease
TEST_WATCH DSET_CMPD_ESC '--fields=field2\..\,b.a,field2\..\\K' w-ext-cmpd-esc-f3.ddl 3 0       #Increase
#
#
echo "DONE WITH 3rd SET OF TESTS"
#
#
#
#################################################
# Tests on options:                             #
#       --dim                                   #
#       --width, --label, --simple, --help      #
#################################################
#
# Watching and extending: (TEST.h5 is a copy of WATCH.h5)
#       TEST.h5/DSET_ONE with -d option
#       TEST.h5/DSET_TWO with --dim option
#       TEST.h5/DSET_TWO with --width=60 option
#       TEST.h5/DSET_CMPD with --label option
#       TEST.h5/DSET_ONE with --simple option
TEST_WATCH DSET_ONE --dim w-ext-one-d.ddl 3 0           #Increase
TEST_WATCH DSET_TWO --dim w-ext-two-d.ddl -2 0          #Decrease, Same
TEST_WATCH DSET_TWO --width=30 w-ext-two-width.ddl 0 2  #Same, Increase
TEST_WATCH DSET_CMPD --label w-ext-cmpd-label.ddl 3 0   #Increase
TEST_WATCH DSET_ONE --simple w-ext-one-simple.ddl 2 0   #I
#
echo "DONE WITH 4th SET OF TESTS"
#
#
#
if test $nerrors -eq 0 ; then
    $ECHO "All h5watch tests passed."
    exit $EXIT_SUCCESS
else
    $ECHO "h5watch tests failed with $nerrors errors."
    exit $EXIT_FAILURE
fi<|MERGE_RESOLUTION|>--- conflicted
+++ resolved
@@ -22,11 +22,7 @@
 
 # Check to see if the VFD specified by the HDF5_DRIVER environment variable
 # supports SWMR.
-<<<<<<< HEAD
-../../../utils/swmr_compat_vfd
-=======
 $bindir/swmr_check_compat_vfd
->>>>>>> 7ef6f7b6
 rc=$?
 if [ $rc != 0 ] ; then
     echo
