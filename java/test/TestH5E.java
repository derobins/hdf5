--- conflicted
+++ resolved
@@ -38,11 +38,7 @@
 public class TestH5E {
     @Rule public TestName testname = new TestName();
 
-<<<<<<< HEAD
-    public static final int ERRSTACK_CNT = 4;
-=======
     public static final int ERRSTACK_CNT = 3;
->>>>>>> 7eb65dba
     public static final int ERRSTACK_MTY_CNT = 0;
 
     long hdf_java_classid = -1;
