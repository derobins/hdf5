--- conflicted
+++ resolved
@@ -1544,8 +1544,6 @@
 
 /*
  * Class:     hdf_hdf5lib_H5
-<<<<<<< HEAD
-=======
  * Method:    H5Pset_virtual_prefix
  * Signature: (JLjava/lang/String;)V
  */
@@ -1564,7 +1562,6 @@
 
 /*
  * Class:     hdf_hdf5lib_H5
->>>>>>> 994611a2
  * Method:    H5Pset_efile_prefix
  * Signature: (JLjava/lang/String;)V
  */
