
# Copyright by The HDF Group.
# All rights reserved.
#
# This file is part of HDF5.  The full HDF5 copyright notice, including
# terms governing use, modification, and redistribution, is contained in
# the COPYING file, which can be found at the root of the source code
# distribution tree, or in https://www.hdfgroup.org/licenses.
# If you do not have access to either file, you may request a copy from
# help@hdfgroup.org.
#

##############################################################################
##############################################################################
###           T E S T I N G  S H E L L  S C R I P T S                      ###
##############################################################################

if (UNIX)

  find_program (SH_PROGRAM bash)
  if (SH_PROGRAM)
    set (srcdir ${HDF5_TEST_SOURCE_DIR})
    set (bindir ${CMAKE_RUNTIME_OUTPUT_DIRECTORY})
    set (testdir ${CMAKE_RUNTIME_OUTPUT_DIRECTORY})
    ##############################################################################
    #  configure scripts to test dir
    ##############################################################################
    if (H5_PERL_FOUND)
      configure_file(${HDF5_TEST_SOURCE_DIR}/testflushrefresh.sh.in ${HDF5_TEST_BINARY_DIR}/H5TEST/testflushrefresh.sh @ONLY)
    endif ()
    configure_file(${HDF5_TEST_SOURCE_DIR}/test_usecases.sh.in ${HDF5_TEST_BINARY_DIR}/H5TEST/test_usecases.sh @ONLY)
    configure_file(${HDF5_TEST_SOURCE_DIR}/testswmr.sh.in ${HDF5_TEST_BINARY_DIR}/H5TEST/testswmr.sh @ONLY)
    configure_file(${HDF5_TEST_SOURCE_DIR}/testvdsswmr.sh.in ${HDF5_TEST_BINARY_DIR}/H5TEST/testvdsswmr.sh @ONLY)

    ##############################################################################
    #  copy test programs to test dir
    ##############################################################################
    #shell script creates dir
    #file (MAKE_DIRECTORY "${PROJECT_BINARY_DIR}/H5TEST/swmr_test")
    add_custom_command (
<<<<<<< HEAD
        TARGET     output_filter.sh
=======
        TARGET     accum_swmr_reader
>>>>>>> 7ef6f7b6
        POST_BUILD
        COMMAND    ${CMAKE_COMMAND}
        ARGS       -E copy_if_different "${HDF5_SOURCE_DIR}/bin/output_filter.sh" "${HDF5_TEST_BINARY_DIR}/H5TEST/bin/output_filter.sh"
    )

    #shell script creates dir
    #file (MAKE_DIRECTORY "${PROJECT_BINARY_DIR}/H5TEST/usecases_test")

    #shell script creates dir
    #file (MAKE_DIRECTORY "${PROJECT_BINARY_DIR}/H5TEST/swmr_test")

    #shell script creates dir
    #file (MAKE_DIRECTORY "${PROJECT_BINARY_DIR}/H5TEST/vds_swmr_test")

    ##############################################################################
    ##############################################################################
    ###           A D D I T I O N A L   T E S T S                              ###
    ##############################################################################
    ##############################################################################
    # H5_CHECK_TESTS
    #---------------
    #    atomic_writer
    #    atomic_reader
    #    filenotclosed
    #    del_many_dense_attrs
    #    flushrefresh
    ##############################################################################
    # autotools script tests
    # error_test and err_compat are built at the same time as the other tests, but executed by testerror.sh.
    # NOT CONVERTED accum_swmr_reader is used by accum.c.
    # NOT CONVERTED atomic_writer and atomic_reader are standalone programs.
    # links_env is used by testlinks_env.sh
    # filenotclosed and del_many_dense_attrs are used by testabort_fail.sh
    # NOT CONVERTED flushrefresh is used by testflushrefresh.sh.
    # NOT CONVERTED use_append_chunk, use_append_mchunks and use_disable_mdc_flushes are used by test_usecases.sh
    # NOT CONVERTED swmr_* files (besides swmr.c) are used by testswmr.sh.
    # NOT CONVERTED vds_swmr_* files are used by testvdsswmr.sh
    # NOT CONVERTED 'make check' doesn't run them directly, so they are not included in TEST_PROG.
    # NOT CONVERTED Also build testmeta, which is used for timings test.  It builds quickly,
    # NOT CONVERTED and this lets automake keep all its test programs in one place.
    ##############################################################################

    ##############################################################################
    ###    S W M R  T E S T S
    ##############################################################################
    #       testflushrefresh.sh: flushrefresh
    #       test_usecases.sh: use_append_chunk, use_append_mchunks, use_disable_mdc_flushes
    #       testswmr.sh: swmr*
    #       testvdsswmr.sh: vds_swmr*
    add_test (H5SHELL-testflushrefresh ${SH_PROGRAM} ${HDF5_TEST_BINARY_DIR}/H5TEST/testflushrefresh.sh)
    set_tests_properties (H5SHELL-testflushrefresh PROPERTIES
            ENVIRONMENT "LD_LIBRARY_PATH=$ENV{LD_LIBRARY_PATH}:${CMAKE_RUNTIME_OUTPUT_DIRECTORY}"
            WORKING_DIRECTORY ${HDF5_TEST_BINARY_DIR}/H5TEST
    )
    add_test (H5SHELL-test_usecases ${SH_PROGRAM} ${HDF5_TEST_BINARY_DIR}/H5TEST/test_usecases.sh)
    set_tests_properties (H5SHELL-test_usecases PROPERTIES
            ENVIRONMENT "LD_LIBRARY_PATH=$ENV{LD_LIBRARY_PATH}:${CMAKE_RUNTIME_OUTPUT_DIRECTORY}"
            WORKING_DIRECTORY ${HDF5_TEST_BINARY_DIR}/H5TEST
    )
    add_test (H5SHELL-testswmr ${SH_PROGRAM} ${HDF5_TEST_BINARY_DIR}/H5TEST/testswmr.sh)
    set_tests_properties (H5SHELL-testswmr PROPERTIES
            ENVIRONMENT "LD_LIBRARY_PATH=$ENV{LD_LIBRARY_PATH}:${CMAKE_RUNTIME_OUTPUT_DIRECTORY}"
            WORKING_DIRECTORY ${HDF5_TEST_BINARY_DIR}/H5TEST
    )
    add_test (H5SHELL-testvdsswmr ${SH_PROGRAM} ${HDF5_TEST_BINARY_DIR}/H5TEST/testvdsswmr.sh)
    set_tests_properties (H5SHELL-testvdsswmr PROPERTIES
            ENVIRONMENT "LD_LIBRARY_PATH=$ENV{LD_LIBRARY_PATH}:${CMAKE_RUNTIME_OUTPUT_DIRECTORY}"
            WORKING_DIRECTORY ${HDF5_TEST_BINARY_DIR}/H5TEST
    )

  endif ()
endif ()<|MERGE_RESOLUTION|>--- conflicted
+++ resolved
@@ -38,11 +38,7 @@
     #shell script creates dir
     #file (MAKE_DIRECTORY "${PROJECT_BINARY_DIR}/H5TEST/swmr_test")
     add_custom_command (
-<<<<<<< HEAD
-        TARGET     output_filter.sh
-=======
         TARGET     accum_swmr_reader
->>>>>>> 7ef6f7b6
         POST_BUILD
         COMMAND    ${CMAKE_COMMAND}
         ARGS       -E copy_if_different "${HDF5_SOURCE_DIR}/bin/output_filter.sh" "${HDF5_TEST_BINARY_DIR}/H5TEST/bin/output_filter.sh"
