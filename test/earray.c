/* * * * * * * * * * * * * * * * * * * * * * * * * * * * * * * * * * * * * * *
 * Copyright by The HDF Group.                                               *
 * All rights reserved.                                                      *
 *                                                                           *
 * This file is part of HDF5.  The full HDF5 copyright notice, including     *
 * terms governing use, modification, and redistribution, is contained in    *
 * the COPYING file, which can be found at the root of the source code       *
 * distribution tree, or in https://www.hdfgroup.org/licenses.               *
 * If you do not have access to either file, you may request a copy from     *
 * help@hdfgroup.org.                                                        *
 * * * * * * * * * * * * * * * * * * * * * * * * * * * * * * * * * * * * * * */

#include "h5test.h"

/*
 * This file needs to access private datatypes from the H5EA package.
 * This file also needs to access the extensible array testing code.
 */
#define H5EA_FRIEND /*suppress error about including H5EApkg      */
#define H5EA_TESTING
#include "H5EApkg.h" /* Extensible Arrays            */

/* Other private headers that this test requires */
#include "H5CXprivate.h" /* API Contexts                         */
#include "H5Iprivate.h"  /* IDs                      */
#include "H5VLprivate.h" /* Virtual Object Layer                     */
#include "H5VMprivate.h" /* Vectors and arrays             */

/* Local macros */

/* Max. testfile name length */
#define EARRAY_FILENAME_LEN 1024

/* Extensible array creation values */
#define ELMT_SIZE                   sizeof(uint64_t)
#define MAX_NELMTS_BITS             32 /* i.e. 4 giga-elements */
#define IDX_BLK_ELMTS               4
#define SUP_BLK_MIN_DATA_PTRS       4
#define DATA_BLK_MIN_ELMTS          16
#define MAX_DBLOCK_PAGE_NELMTS_BITS 10 /* i.e. 1024 elements per data block page */

/* Convenience macros for computing earray state */
#define EA_HDR_SIZE    72  /* (hard-coded, current size) */
#define EA_IBLOCK_SIZE 298 /* (hard-coded, current size) */
#define EA_NELMTS(cparam, tparam, idx, sblk_idx)                                                             \
    (hsize_t)(cparam->idx_blk_elmts + tparam->sblk_info[sblk_idx].start_idx +                                \
              ((1 + ((idx - (cparam->idx_blk_elmts + tparam->sblk_info[sblk_idx].start_idx)) /               \
                     tparam->sblk_info[sblk_idx].dblk_nelmts)) *                                             \
               tparam->sblk_info[sblk_idx].dblk_nelmts))
#define EA_NDATA_BLKS(cparam, tparam, idx, sblk_idx)                                                         \
    (1 + tparam->sblk_info[sblk_idx].start_dblk +                                                            \
     ((idx - (cparam->idx_blk_elmts + tparam->sblk_info[sblk_idx].start_idx)) /                              \
      tparam->sblk_info[sblk_idx].dblk_nelmts))

/* Iterator parameter values */
#define EA_RND2_SCALE 100
#define EA_CYC_COUNT  4

/* Local typedefs */

/* Types of tests to perform */
typedef enum {
    EARRAY_TEST_NORMAL, /* "Normal" test, with no testing parameters set */
    EARRAY_TEST_REOPEN, /* Set the reopen_array flag */
    EARRAY_TEST_NTESTS  /* The number of test types, must be last */
} earray_test_type_t;

/* Types of iteration to perform */
typedef enum {
    EARRAY_ITER_FW,    /* "Forward" iteration */
    EARRAY_ITER_RV,    /* "Reverse" iteration */
    EARRAY_ITER_RND,   /* "Random" iteration */
    EARRAY_ITER_CYC,   /* "Cyclic" iteration */
    EARRAY_ITER_RND2,  /* "Random #2" iteration */
    EARRAY_ITER_NITERS /* The number of iteration types, must be last */
} earray_iter_type_t;

/* Orders to operate on entries */
typedef enum {
    EARRAY_DIR_FORWARD, /* Insert objects from 0 -> nobjs */
    EARRAY_DIR_RANDOM,  /* Insert objects randomly from 0 - nobjs */
    EARRAY_DIR_CYCLIC,  /* Insert every n'th object cyclicly: 0, n, 2n, 3n, ..., nobjs/n, 1+nobjs/n,
                           1+n+nobjs/n, 1+2n+nobjs/n, ..., nobjs */
    EARRAY_DIR_REVERSE, /* Insert objects from nobjs -> 0 */
    EARRAY_DIR_INWARD, /* Insert objects from outside to in: 0, nobjs, 1, nobjs-1, 2, nobjs-2, ..., nobjs/2 */
    EARRAY_DIR_OUTWARD, /* Insert objects from inside to out: nobjs/2, (nobjs/2)-1, (nobjs/2)+1, ..., 0, nobjs
                         */
    EARRAY_DIR_NDIRS    /* The number of different insertion orders, must be last */
} earray_test_dir_t;

/* Whether to compress data blocks */
typedef enum {
    EARRAY_TEST_NO_COMPRESS, /* Don't compress data blocks */
    EARRAY_TEST_COMPRESS,    /* Compress data blocks */
    EARRAY_TEST_COMP_N       /* The number of different ways to test compressing array blocks, must be last */
} earray_test_comp_t;

/* Extensible array state information */
typedef struct earray_state_t {
    hsize_t hdr_size;       /* Size of header */
    hsize_t nindex_blks;    /* # of index blocks */
    hsize_t index_blk_size; /* Size of index blocks */
    hsize_t nsuper_blks;    /* # of super blocks */
    hsize_t super_blk_size; /* Size of super blocks */
    hsize_t ndata_blks;     /* # of data blocks */
    hsize_t data_blk_size;  /* Size of data blocks */
    hsize_t max_idx_set; /* Highest element index stored (+1 - i.e. if element 0 has been set, this value with
                            be '1', if no elements have been stored, this value will be '0') */
    hsize_t nelmts;      /* # of elements "realized" */
} earray_state_t;

/* Forward decl. */
typedef struct earray_test_param_t earray_test_param_t;

/* Extensible array iterator class */
typedef struct earray_iter_t {
    void *(*init)(const H5EA_create_t *cparam, const earray_test_param_t *tparam,
                  hsize_t cnt);             /* Initialize/allocate iterator private info */
    hssize_t (*next)(void *info);           /* Get the next element to test */
    hssize_t (*max_elem)(const void *info); /* Get the max. element set */
    int (*state)(void *in_eiter, const H5EA_create_t *cparam, const earray_test_param_t *tparam,
                 earray_state_t *state, hsize_t idx); /* Get the state of the extensible array */
    herr_t (*term)(void *info);                       /* Shutdown/free iterator private info */
} earray_iter_t;

/* Testing parameters */
struct earray_test_param_t {
    earray_test_type_t   reopen_array; /* Whether to re-open the array during the test */
    earray_test_comp_t   comp;         /* Whether to compress the blocks or not */
    const earray_iter_t *eiter;        /* Iterator to use for this test */

    /* Super block information */
    size_t            nsblks;    /* Number of superblocks needed for array */
    H5EA_sblk_info_t *sblk_info; /* Array of information for each super block */
};

/* Flush depend test context */
typedef struct earray_flush_depend_ctx_t {
    bool base_obj;      /* Flag to indicate that base object has been flushed */
    bool idx0_obj;      /* Flag to indicate that index 0's object has been flushed */
    bool idx0_elem;     /* Flag to indicate that index 0's element has been flushed */
    bool idx1_obj;      /* Flag to indicate that index 1's object has been flushed */
    bool idx1_elem;     /* Flag to indicate that index 1's element has been flushed */
    bool idx10000_obj;  /* Flag to indicate that index 10000's object has been flushed */
    bool idx10000_elem; /* Flag to indicate that index 10000's element has been flushed */
} earray_flush_depend_ctx_t;

/* Extensible array test cache object */
typedef struct earray_test_t {
    /* Information for H5AC cache functions, _must_ be first field in structure */
    H5AC_info_t cache_info;

    /* Entry information */
    uint64_t                   idx;     /* Index that entry corresponds to */
    earray_flush_depend_ctx_t *fd_info; /* Context information for flush depend test */
} earray_test_t;

/* Local prototypes */

/* Local variables */
static const char *FILENAME[] = {"earray", "earray_tmp", NULL};

/* Filename to use for all tests */
char filename_g[EARRAY_FILENAME_LEN];

/* Empty file size */
h5_stat_size_t empty_size_g;

/*-------------------------------------------------------------------------
 * Function:    init_cparam
 *
 * Purpose:    Initialize array creation parameter structure
 *
 * Return:    Success:    0
 *        Failure:    -1
 *
 *-------------------------------------------------------------------------
 */
static int
init_cparam(H5EA_create_t *cparam)
{
    /* Wipe out background */
    memset(cparam, 0, sizeof(*cparam));

    /* General parameters */
    cparam->cls                       = H5EA_CLS_TEST;
    cparam->raw_elmt_size             = ELMT_SIZE;
    cparam->max_nelmts_bits           = MAX_NELMTS_BITS;
    cparam->idx_blk_elmts             = IDX_BLK_ELMTS;
    cparam->sup_blk_min_data_ptrs     = SUP_BLK_MIN_DATA_PTRS;
    cparam->data_blk_min_elmts        = DATA_BLK_MIN_ELMTS;
    cparam->max_dblk_page_nelmts_bits = MAX_DBLOCK_PAGE_NELMTS_BITS;

    return (0);
} /* init_cparam() */

/*-------------------------------------------------------------------------
 * Function:    init_tparam
 *
 * Purpose:    Initialize array testing parameter structure
 *
 * Note:    This initialization is the same as that in H5EA_hdr_init()
 *
 * Return:    Success:    0
 *        Failure:    -1
 *
 *-------------------------------------------------------------------------
 */
static int
init_tparam(earray_test_param_t *tparam, const H5EA_create_t *cparam)
{
    hsize_t start_idx;  /* First element index for each super block */
    hsize_t start_dblk; /* First data block index for each super block */
    size_t  u;          /* Local index variable */

    /* Wipe out background */
    memset(tparam, 0, sizeof(*tparam));

    /* Compute general information */
    tparam->nsblks = 1 + (cparam->max_nelmts_bits - H5VM_log2_of2(cparam->data_blk_min_elmts));

    /* Allocate information for each super block */
    tparam->sblk_info = (H5EA_sblk_info_t *)malloc(sizeof(H5EA_sblk_info_t) * tparam->nsblks);
    assert(tparam->sblk_info);

    /* Compute information about each super block */
    start_idx  = 0;
    start_dblk = 0;
    for (u = 0; u < tparam->nsblks; u++) {
        tparam->sblk_info[u].ndblks      = (size_t)H5_EXP2(u / 2);
        tparam->sblk_info[u].dblk_nelmts = (size_t)H5_EXP2((u + 1) / 2) * cparam->data_blk_min_elmts;
        tparam->sblk_info[u].start_idx   = start_idx;
        tparam->sblk_info[u].start_dblk  = start_dblk;

        /* Advance starting indices for next super block */
        start_idx += (hsize_t)tparam->sblk_info[u].ndblks * (hsize_t)tparam->sblk_info[u].dblk_nelmts;
        start_dblk += (hsize_t)tparam->sblk_info[u].ndblks;
    } /* end for */

    return (0);
} /* init_tparam() */

/*-------------------------------------------------------------------------
 * Function:    finish_tparam
 *
 * Purpose:    Close down array testing parameter structure
 *
 * Return:    Success:    0
 *        Failure:    -1
 *
 *-------------------------------------------------------------------------
 */
static int
finish_tparam(earray_test_param_t *tparam)
{
    /* Release super block information */
    free(tparam->sblk_info);
    tparam->sblk_info = NULL;

    return (0);
} /* finish_tparam() */

/*-------------------------------------------------------------------------
 * Function:    create_file
 *
 * Purpose:    Create file and retrieve pointer to internal file object
 *
 * Return:    Success:    0
 *        Failure:    -1
 *
 *-------------------------------------------------------------------------
 */
static int
create_file(unsigned flags, hid_t fapl, hid_t *file, H5F_t **f)
{
    /* Create the file to work on */
    if ((*file = H5Fcreate(filename_g, flags, H5P_DEFAULT, fapl)) < 0)
        FAIL_STACK_ERROR;

    /* Get a pointer to the internal file object */
    if (NULL == (*f = (H5F_t *)H5VL_object(*file)))
        FAIL_STACK_ERROR;

    /* Ignore metadata tags in the file's cache */
    if (H5AC_ignore_tags(*f) < 0)
        FAIL_STACK_ERROR;

    /* Success */
    return (0);

error:
    return (-1);
} /* create_file() */

/*-------------------------------------------------------------------------
 * Function:    check_stats
 *
 * Purpose:    Verify stats for an extensible array
 *
 * Return:    Success:    0
 *        Failure:    -1
 *
 *-------------------------------------------------------------------------
 */
static int
check_stats(const H5EA_t *ea, const earray_state_t *state)
{
    H5EA_stat_t earray_stats; /* Statistics about the array */

    /* Get statistics for extensible array and verify they are correct */
    if (H5EA_get_stats(ea, &earray_stats) < 0)
        FAIL_STACK_ERROR;

    /* Compare information */
    if (earray_stats.stored.max_idx_set != state->max_idx_set) {
        fprintf(stdout,
                "earray_stats.stored.max_idx_set = %" PRIuHSIZE ", state->max_idx_set = %" PRIuHSIZE "\n",
                earray_stats.stored.max_idx_set, state->max_idx_set);
        TEST_ERROR;
    } /* end if */
    if (earray_stats.stored.nelmts != state->nelmts) {
        fprintf(stdout, "earray_stats.stored.nelmts = %" PRIuHSIZE ", state->nelmts = %" PRIuHSIZE "\n",
                earray_stats.stored.nelmts, state->nelmts);
        TEST_ERROR;
    } /* end if */
    if (earray_stats.computed.hdr_size != state->hdr_size) {
        fprintf(stdout, "earray_stats.computed.hdr_size = %" PRIuHSIZE ", state->hdr_size = %" PRIuHSIZE "\n",
                earray_stats.computed.hdr_size, state->hdr_size);
        TEST_ERROR;
    } /* end if */
    if (earray_stats.computed.nindex_blks != state->nindex_blks) {
        fprintf(stdout,
                "earray_stats.computed.nindex_blks = %" PRIuHSIZE ", state->nindex_blks = %" PRIuHSIZE "\n",
                earray_stats.computed.nindex_blks, state->nindex_blks);
        TEST_ERROR;
    } /* end if */
    if (earray_stats.computed.index_blk_size != state->index_blk_size) {
        fprintf(stdout,
                "earray_stats.computed.index_blk_size = %" PRIuHSIZE ", state->index_blk_size = %" PRIuHSIZE
                "\n",
                earray_stats.computed.index_blk_size, state->index_blk_size);
        TEST_ERROR;
    } /* end if */
    if (earray_stats.stored.ndata_blks != state->ndata_blks) {
        fprintf(stdout,
                "earray_stats.stored.ndata_blks = %" PRIuHSIZE ", state->ndata_blks = %" PRIuHSIZE "\n",
                earray_stats.stored.ndata_blks, state->ndata_blks);
        TEST_ERROR;
    } /* end if */
/* Don't compare this currently, it's very hard to compute */
#ifdef NOT_YET
    if (earray_stats.stored.data_blk_size != state->data_blk_size) {
        fprintf(stdout,
                "earray_stats.stored.data_blk_size = %" PRIuHSIZE ", state->data_blk_size = %" PRIuHSIZE "\n",
                earray_stats.stored.data_blk_size, state->data_blk_size);
        TEST_ERROR;
    }  /* end if */
#endif /* NOT_YET */
    if (earray_stats.stored.nsuper_blks != state->nsuper_blks) {
        fprintf(stdout,
                "earray_stats.stored.nsuper_blks = %" PRIuHSIZE ", state->nsuper_blks = %" PRIuHSIZE "\n",
                earray_stats.stored.nsuper_blks, state->nsuper_blks);
        TEST_ERROR;
    } /* end if */
/* Don't compare this currently, it's very hard to compute */
#ifdef NOT_YET
    if (earray_stats.stored.super_blk_size != state->super_blk_size) {
        fprintf(stdout,
                "earray_stats.stored.super_blk_size = %" PRIuHSIZE ", state->super_blk_size = %" PRIuHSIZE
                "\n",
                earray_stats.stored.super_blk_size, state->super_blk_size);
        TEST_ERROR;
    }  /* end if */
#endif /* NOT_YET */

    /* All tests passed */
    return (0);

error:
    return (-1);
} /* check_stats() */

/*-------------------------------------------------------------------------
 * Function:    reopen_file
 *
 * Purpose:    Perform common "re-open" operations on file & array for testing
 *
 * Return:    Success:    0
 *        Failure:    -1
 *
 *-------------------------------------------------------------------------
 */
static int
reopen_file(hid_t *file, H5F_t **f, hid_t fapl, H5EA_t **ea, haddr_t ea_addr,
            const earray_test_param_t *tparam)
{
    /* Check for closing & re-opening the array */
    /* (actually will close & re-open the file as well) */
    if (tparam->reopen_array) {
        /* Close array, if given */
        if (ea && *ea) {
            if (H5EA_close(*ea) < 0)
                FAIL_STACK_ERROR;
            *ea = NULL;
        } /* end if */

        /* Close file */
        if (*file) {
            if (H5Fclose(*file) < 0)
                FAIL_STACK_ERROR;
            *file = (-1);
            *f    = NULL;
        } /* end if */

        /* Re-open the file */
        if ((*file = H5Fopen(filename_g, H5F_ACC_RDWR, fapl)) < 0)
            FAIL_STACK_ERROR;

        /* Get a pointer to the internal file object */
        if (NULL == (*f = (H5F_t *)H5VL_object(*file)))
            FAIL_STACK_ERROR;

        /* Ignore metadata tags in the file's cache */
        if (H5AC_ignore_tags(*f) < 0)
            FAIL_STACK_ERROR;

        /* Re-open array, if given */
        if (ea)
            if (NULL == (*ea = H5EA_open(*f, ea_addr, NULL)))
                FAIL_STACK_ERROR;
    } /* end if */

    /* Success */
    return (0);

error:
    return (-1);
} /* reopen_file() */

/*-------------------------------------------------------------------------
 * Function:    create_array
 *
 * Purpose:    Create an extensible array and perform initial checks
 *
 * Return:    Success:    0
 *        Failure:    -1
 *
 *-------------------------------------------------------------------------
 */
static int
create_array(H5F_t *f, const H5EA_create_t *cparam, H5EA_t **ea, haddr_t *ea_addr, H5EA__ctx_cb_t *cb)
{
    hsize_t        nelmts; /* Number of elements in array */
    earray_state_t state;  /* State of extensible array */

    /* Create array */
    if (NULL == (*ea = H5EA_create(f, cparam, cb)))
        FAIL_STACK_ERROR;

    /* Check status of array */
    nelmts = (hsize_t)ULLONG_MAX;
    if (H5EA_get_nelmts(*ea, &nelmts) < 0)
        FAIL_STACK_ERROR;
    if (nelmts > 0)
        TEST_ERROR;
    if (H5EA_get_addr(*ea, ea_addr) < 0)
        FAIL_STACK_ERROR;
    if (!H5_addr_defined(*ea_addr))
        TEST_ERROR;
    memset(&state, 0, sizeof(state));
    state.hdr_size = EA_HDR_SIZE;
    if (check_stats(*ea, &state))
        TEST_ERROR;

    /* Success */
    return (0);

error:
    return (-1);
} /* create_array() */

/*-------------------------------------------------------------------------
 * Function:    verify_cparam
 *
 * Purpose:    Verify creation parameters are correct
 *
 * Return:    Success:    0
 *        Failure:    -1
 *
 *-------------------------------------------------------------------------
 */
static int
verify_cparam(const H5EA_t *ea, const H5EA_create_t *cparam)
{
    H5EA_create_t test_cparam; /* Creation parameters for array */

    /* Retrieve creation parameters */
    memset(&test_cparam, 0, sizeof(H5EA_create_t));
    if (H5EA__get_cparam_test(ea, &test_cparam) < 0)
        FAIL_STACK_ERROR;

    /* Verify creation parameters */
    if (H5EA__cmp_cparam_test(cparam, &test_cparam))
        TEST_ERROR;

    /* Success */
    return SUCCEED;

error:
    return FAIL;
} /* verify_cparam() */

/*-------------------------------------------------------------------------
 * Function:    finish
 *
 * Purpose:    Close array, delete array, close file and verify that file
 *              is empty size
 *
 * Return:    Success:    0
 *        Failure:    -1
 *
 *-------------------------------------------------------------------------
 */
static int
finish(hid_t file, hid_t fapl, H5F_t *f, H5EA_t *ea, haddr_t ea_addr)
{
    h5_stat_size_t file_size; /* File size, after deleting array */

    /* Close the extensible array */
    if (H5EA_close(ea) < 0)
        FAIL_STACK_ERROR;

    /* Delete array */
    if (H5EA_delete(f, ea_addr, NULL) < 0)
        FAIL_STACK_ERROR;

    /* Close the file */
    if (H5Fclose(file) < 0)
        FAIL_STACK_ERROR;

    /* Get the size of the file */
    if ((file_size = h5_get_file_size(filename_g, fapl)) < 0)
        TEST_ERROR;

    /* Verify the file is correct size */
    if (file_size != empty_size_g)
        TEST_ERROR;

    /* Success */
    return (0);

error:
    return (-1);
} /* finish() */

/*-------------------------------------------------------------------------
 * Function:    test_create
 *
 * Purpose:    Test creating extensible array
 *
 * Return:    Success: 0
 *        Failure: 1
 *
 *-------------------------------------------------------------------------
 */
static unsigned
test_create(hid_t fapl, H5EA_create_t *cparam, earray_test_param_t H5_ATTR_UNUSED *tparam)
{
    hid_t   file    = H5I_INVALID_HID; /* File ID */
    H5F_t  *f       = NULL;            /* Internal file object pointer */
    H5EA_t *ea      = NULL;            /* Extensible array wrapper */
    haddr_t ea_addr = HADDR_UNDEF;     /* Array address in file */

    /* Create file & retrieve pointer to internal file object */
    if (create_file(H5F_ACC_TRUNC, fapl, &file, &f) < 0)
        TEST_ERROR;

    /*
     * Display testing message
     */
    TESTING("invalid extensible array creation parameters");

#ifndef NDEBUG
    {
        H5EA_create_t test_cparam; /* Creation parameters for array */

        /* Set invalid element size */
        memcpy(&test_cparam, cparam, sizeof(test_cparam));
        test_cparam.raw_elmt_size = 0;
        H5E_BEGIN_TRY
        {
            ea = H5EA_create(f, &test_cparam, NULL);
        }
        H5E_END_TRY
        if (ea) {
            /* Close opened extensible array */
            H5EA_close(ea);
            ea = NULL;

            /* Indicate error */
            TEST_ERROR;
        } /* end if */

        /* Set invalid max. # of elements bits */
        memcpy(&test_cparam, cparam, sizeof(test_cparam));
        test_cparam.max_nelmts_bits = 0;
        H5E_BEGIN_TRY
        {
            ea = H5EA_create(f, &test_cparam, NULL);
        }
        H5E_END_TRY
        if (ea) {
            /* Close opened extensible array */
            H5EA_close(ea);
            ea = NULL;

            /* Indicate error */
            TEST_ERROR;
        } /* end if */

        memcpy(&test_cparam, cparam, sizeof(test_cparam));
        test_cparam.max_nelmts_bits = 65;
        H5E_BEGIN_TRY
        {
            ea = H5EA_create(f, &test_cparam, NULL);
        }
        H5E_END_TRY
        if (ea) {
            /* Close opened extensible array */
            H5EA_close(ea);
            ea = NULL;

            /* Indicate error */
            TEST_ERROR;
        } /* end if */

        /* Set invalid min. # of data block pointers in super blocks */
        memcpy(&test_cparam, cparam, sizeof(test_cparam));
        test_cparam.sup_blk_min_data_ptrs = 0;
        H5E_BEGIN_TRY
        {
            ea = H5EA_create(f, &test_cparam, NULL);
        }
        H5E_END_TRY
        if (ea) {
            /* Close opened extensible array */
            H5EA_close(ea);
            ea = NULL;

            /* Indicate error */
            TEST_ERROR;
        } /* end if */
        memcpy(&test_cparam, cparam, sizeof(test_cparam));
        test_cparam.sup_blk_min_data_ptrs = 1;
        H5E_BEGIN_TRY
        {
            ea = H5EA_create(f, &test_cparam, NULL);
        }
        H5E_END_TRY
        if (ea) {
            /* Close opened extensible array */
            H5EA_close(ea);
            ea = NULL;

            /* Indicate error */
            TEST_ERROR;
        } /* end if */
        memcpy(&test_cparam, cparam, sizeof(test_cparam));
        test_cparam.sup_blk_min_data_ptrs = 6;
        H5E_BEGIN_TRY
        {
            ea = H5EA_create(f, &test_cparam, NULL);
        }
        H5E_END_TRY
        if (ea) {
            /* Close opened extensible array */
            H5EA_close(ea);
            ea = NULL;

            /* Indicate error */
            TEST_ERROR;
        } /* end if */

        /* Set invalid min. # of elements per data block */
        memcpy(&test_cparam, cparam, sizeof(test_cparam));
        test_cparam.data_blk_min_elmts = 0;
        H5E_BEGIN_TRY
        {
            ea = H5EA_create(f, &test_cparam, NULL);
        }
        H5E_END_TRY
        if (ea) {
            /* Close opened extensible array */
            H5EA_close(ea);
            ea = NULL;

            /* Indicate error */
            TEST_ERROR;
        } /* end if */

        /* Set invalid max. # of elements per data block page bits */
        if (test_cparam.idx_blk_elmts > 0) {
            memcpy(&test_cparam, cparam, sizeof(test_cparam));
            test_cparam.max_dblk_page_nelmts_bits =
                (uint8_t)(H5VM_log2_gen((uint64_t)test_cparam.idx_blk_elmts) - 1);
            H5E_BEGIN_TRY
            {
                ea = H5EA_create(f, &test_cparam, NULL);
            }
            H5E_END_TRY
            if (ea) {
                /* Close opened extensible array */
                H5EA_close(ea);
                ea = NULL;

                /* Indicate error */
                TEST_ERROR;
            } /* end if */
        }     /* end if */
        memcpy(&test_cparam, cparam, sizeof(test_cparam));
        test_cparam.max_dblk_page_nelmts_bits = 4; /* corresponds to 16 elements in data block page, which is
                                                      less than the 64 elements for the default settings */
        H5E_BEGIN_TRY
        {
            ea = H5EA_create(f, &test_cparam, NULL);
        }
        H5E_END_TRY
        if (ea) {
            /* Close opened extensible array */
            H5EA_close(ea);
            ea = NULL;

            /* Indicate error */
            TEST_ERROR;
        } /* end if */
        memcpy(&test_cparam, cparam, sizeof(test_cparam));
        test_cparam.max_dblk_page_nelmts_bits = (uint8_t)(test_cparam.max_nelmts_bits + 1);
        H5E_BEGIN_TRY
        {
            ea = H5EA_create(f, &test_cparam, NULL);
        }
        H5E_END_TRY
        if (ea) {
            /* Close opened extensible array */
            H5EA_close(ea);
            ea = NULL;

            /* Indicate error */
            TEST_ERROR;
        } /* end if */

        PASSED();
    }
#else  /* NDEBUG */
    SKIPPED();
    puts("    Not tested when assertions are disabled");
#endif /* NDEBUG */

    /*
     * Display testing message
     */
    TESTING("extensible array creation");

    /* Create array */
    if (create_array(f, cparam, &ea, &ea_addr, NULL) < 0)
        TEST_ERROR;

    PASSED();

    /* Verify the creation parameters */
    TESTING("verify array creation parameters");

    /* Verify the creation parameters */
    if (verify_cparam(ea, cparam) < 0)
        TEST_ERROR;

    /* Close array, delete array, close file & verify file is empty */
    if (finish(file, fapl, f, ea, ea_addr) < 0)
        TEST_ERROR;

    /* All tests passed */
    PASSED();

    return 0;

error:
    H5E_BEGIN_TRY
    {
        if (ea)
            H5EA_close(ea);
        H5Fclose(file);
    }
    H5E_END_TRY

    return 1;
} /* end test_create() */

/*-------------------------------------------------------------------------
 * Function:    test_reopen
 *
 * Purpose:    Create & reopen an extensible array
 *
 * Return:    Success:    0
 *        Failure:    1
 *
 *-------------------------------------------------------------------------
 */
static unsigned
test_reopen(hid_t fapl, H5EA_create_t *cparam, earray_test_param_t *tparam)
{
    hid_t   file    = H5I_INVALID_HID; /* File ID */
    H5F_t  *f       = NULL;            /* Internal file object pointer */
    H5EA_t *ea      = NULL;            /* Extensible array wrapper */
    haddr_t ea_addr = HADDR_UNDEF;     /* Array address in file */

    /* Create file & retrieve pointer to internal file object */
    if (create_file(H5F_ACC_TRUNC, fapl, &file, &f) < 0)
        TEST_ERROR;

    /*
     * Display testing message
     */
    TESTING("create, close & reopen extensible array");

    /* Create array */
    if (create_array(f, cparam, &ea, &ea_addr, NULL) < 0)
        TEST_ERROR;

    /* Close the extensible array */
    if (H5EA_close(ea) < 0)
        FAIL_STACK_ERROR;

    /* Check for closing & re-opening the file */
    if (reopen_file(&file, &f, fapl, NULL, HADDR_UNDEF, tparam) < 0)
        TEST_ERROR;

    /* Re-open the array */
    if (NULL == (ea = H5EA_open(f, ea_addr, NULL)))
        FAIL_STACK_ERROR;

    /* Verify the creation parameters */
    if (verify_cparam(ea, cparam) < 0)
        TEST_ERROR;

    /* Close array, delete array, close file & verify file is empty */
    if (finish(file, fapl, f, ea, ea_addr) < 0)
        TEST_ERROR;

    /* All tests passed */
    PASSED();

    return 0;

error:
    H5E_BEGIN_TRY
    {
        if (ea)
            H5EA_close(ea);
        H5Fclose(file);
    }
    H5E_END_TRY

    return 1;
} /* test_reopen() */

/*-------------------------------------------------------------------------
 * Function:    test_open_twice
 *
 * Purpose:    Open an extensible array twice
 *
 * Return:    Success:    0
 *        Failure:    1
 *
 *-------------------------------------------------------------------------
 */
static unsigned
test_open_twice(hid_t fapl, H5EA_create_t *cparam, earray_test_param_t *tparam)
{
    hid_t   file    = H5I_INVALID_HID; /* File ID */
    hid_t   file2   = H5I_INVALID_HID; /* File ID */
    H5F_t  *f       = NULL;            /* Internal file object pointer */
    H5F_t  *f2      = NULL;            /* Internal file object pointer */
    H5EA_t *ea      = NULL;            /* Extensible array wrapper */
    H5EA_t *ea2     = NULL;            /* Extensible array wrapper */
    haddr_t ea_addr = HADDR_UNDEF;     /* Array address in file */

    /* Create file & retrieve pointer to internal file object */
    if (create_file(H5F_ACC_TRUNC, fapl, &file, &f) < 0)
        TEST_ERROR;

    /*
     * Display testing message
     */
    TESTING("open extensible array twice");

    /* Create array */
    if (create_array(f, cparam, &ea, &ea_addr, NULL) < 0)
        TEST_ERROR;

    /* Open the array again, through the first file handle */
    if (NULL == (ea2 = H5EA_open(f, ea_addr, NULL)))
        FAIL_STACK_ERROR;

    /* Verify the creation parameters */
    if (verify_cparam(ea, cparam) < 0)
        TEST_ERROR;
    if (verify_cparam(ea2, cparam) < 0)
        TEST_ERROR;

    /* Close the second extensible array wrapper */
    if (H5EA_close(ea2) < 0)
        FAIL_STACK_ERROR;
    ea2 = NULL;

    /* Check for closing & re-opening the file */
    if (reopen_file(&file, &f, fapl, &ea, ea_addr, tparam) < 0)
        TEST_ERROR;

    /* Re-open the file */
    if ((file2 = H5Freopen(file)) < 0)
        FAIL_STACK_ERROR;

    /* Get a pointer to the internal file object */
    if (NULL == (f2 = (H5F_t *)H5VL_object(file2)))
        FAIL_STACK_ERROR;

    /* Open the extensible array through the second file handle */
    if (NULL == (ea2 = H5EA_open(f2, ea_addr, NULL)))
        FAIL_STACK_ERROR;

    /* Verify the creation parameters */
    if (verify_cparam(ea, cparam) < 0)
        TEST_ERROR;

    /* Close the first extensible array wrapper */
    if (H5EA_close(ea) < 0)
        FAIL_STACK_ERROR;
    ea = NULL;

    /* Close the first file */
    /* (close before second file, to detect error on internal array header's
     *  shared file information)
     */
    if (H5Fclose(file) < 0)
        FAIL_STACK_ERROR;

    /* Close array, delete array, close file & verify file is empty */
    if (finish(file2, fapl, f2, ea2, ea_addr) < 0)
        TEST_ERROR;

    /* All tests passed */
    PASSED();

    return 0;

error:
    H5E_BEGIN_TRY
    {
        if (ea)
            H5EA_close(ea);
        if (ea2)
            H5EA_close(ea2);
        H5Fclose(file);
        H5Fclose(file2);
    }
    H5E_END_TRY

    return 1;
} /* test_open_twice() */

/*-------------------------------------------------------------------------
 * Function:    test_open_twice_diff
 *
 * Purpose:    Open an extensible array twice, through different "top" file
 *              handles, with an intermediate file open that takes the "shared"
 *              file handle from the first extensible array's file pointer.
 *
 * Return:    Success:    0
 *        Failure:    1
 *
 *-------------------------------------------------------------------------
 */
static unsigned
test_open_twice_diff(hid_t fapl, H5EA_create_t *cparam, earray_test_param_t *tparam)
{
    char    filename_tmp[EARRAY_FILENAME_LEN]; /* Temporary file name */
    hid_t   file    = H5I_INVALID_HID;         /* File ID */
    hid_t   file2   = H5I_INVALID_HID;         /* File ID */
    hid_t   file0   = H5I_INVALID_HID;         /* File ID */
    hid_t   file00  = H5I_INVALID_HID;         /* File ID */
    H5F_t  *f       = NULL;                    /* Internal file object pointer */
    H5F_t  *f2      = NULL;                    /* Internal file object pointer */
    H5EA_t *ea      = NULL;                    /* Extensible array wrapper */
    H5EA_t *ea2     = NULL;                    /* Extensible array wrapper */
    haddr_t ea_addr = HADDR_UNDEF;             /* Array address in file */

    /* Create file & retrieve pointer to internal file object */
    if (create_file(H5F_ACC_TRUNC, fapl, &file, &f) < 0)
        TEST_ERROR;

    /*
     * Display testing message
     */
    TESTING("open extensible array twice, through different file handles");

    /* Create array */
    if (create_array(f, cparam, &ea, &ea_addr, NULL) < 0)
        TEST_ERROR;

    /* Open the array again, through the first file handle */
    if (NULL == (ea2 = H5EA_open(f, ea_addr, NULL)))
        FAIL_STACK_ERROR;

    /* Verify the creation parameters */
    if (verify_cparam(ea, cparam) < 0)
        TEST_ERROR;
    if (verify_cparam(ea2, cparam) < 0)
        TEST_ERROR;

    /* Close the second extensible array wrapper */
    if (H5EA_close(ea2) < 0)
        FAIL_STACK_ERROR;
    ea2 = NULL;

    /* Re-open the file */
    /* (So that there is something holding the file open when the extensible
     *  array is closed)
     */
    if ((file0 = H5Fopen(filename_g, H5F_ACC_RDWR, fapl)) < 0)
        FAIL_STACK_ERROR;

    /* Check for closing & re-opening the file */
    if (reopen_file(&file, &f, fapl, &ea, ea_addr, tparam) < 0)
        TEST_ERROR;

    /* Verify the creation parameters */
    if (verify_cparam(ea, cparam) < 0)
        TEST_ERROR;

    /* Close the first extensible array wrapper */
    if (H5EA_close(ea) < 0)
        FAIL_STACK_ERROR;
    ea = NULL;

    /* Close the first file */
    /* (close before second file, to detect error on internal array header's
     *  shared file information)
     */
    if (H5Fclose(file) < 0)
        FAIL_STACK_ERROR;
    file = -1;

    /* Open a different file */
    /* (This re-allocates the 'top' file pointer and assigns it a different
     *  'shared' file pointer, making the file pointer in the extensible array's
     *  header stale)
     */
    h5_fixname(FILENAME[1], fapl, filename_tmp, sizeof(filename_tmp));
    if ((file00 = H5Fcreate(filename_tmp, H5F_ACC_TRUNC, H5P_DEFAULT, fapl)) < 0)
        FAIL_STACK_ERROR;

    /* Re-open the file with the extensible array */
    if ((file2 = H5Fopen(filename_g, H5F_ACC_RDWR, fapl)) < 0)
        FAIL_STACK_ERROR;

    /* Get a pointer to the internal file object */
    if (NULL == (f2 = (H5F_t *)H5VL_object(file2)))
        FAIL_STACK_ERROR;

    /* Open the extensible array through the second file handle */
    if (NULL == (ea2 = H5EA_open(f2, ea_addr, NULL)))
        FAIL_STACK_ERROR;

    /* Verify the creation parameters */
    if (verify_cparam(ea2, cparam) < 0)
        TEST_ERROR;

    /* Close the extra file handles */
    if (H5Fclose(file0) < 0)
        FAIL_STACK_ERROR;
    if (H5Fclose(file00) < 0)
        FAIL_STACK_ERROR;

    /* Close array, delete array, close file & verify file is empty */
    if (finish(file2, fapl, f2, ea2, ea_addr) < 0)
        TEST_ERROR;

    /* All tests passed */
    PASSED();

    return 0;

error:
    H5E_BEGIN_TRY
    {
        if (ea)
            H5EA_close(ea);
        if (ea2)
            H5EA_close(ea2);
        H5Fclose(file);
        H5Fclose(file2);
        H5Fclose(file0);
        H5Fclose(file00);
    }
    H5E_END_TRY

    return 1;
} /* test_open_twice_diff() */

/*-------------------------------------------------------------------------
 * Function:    test_delete_open
 *
 * Purpose:    Delete opened extensible array (& open deleted array)
 *
 * Return:    Success:    0
 *        Failure:    1
 *
 *-------------------------------------------------------------------------
 */
static unsigned
test_delete_open(hid_t fapl, H5EA_create_t *cparam, earray_test_param_t *tparam)
{
    hid_t          file    = H5I_INVALID_HID; /* File ID */
    H5F_t         *f       = NULL;            /* Internal file object pointer */
    H5EA_t        *ea      = NULL;            /* Extensible array wrapper */
    H5EA_t        *ea2     = NULL;            /* Extensible array wrapper */
    haddr_t        ea_addr = HADDR_UNDEF;     /* Array address in file */
    h5_stat_size_t file_size;                 /* File size, after deleting array */

    /* Create file & retrieve pointer to internal file object */
    if (create_file(H5F_ACC_TRUNC, fapl, &file, &f) < 0)
        TEST_ERROR;

    /*
     * Display testing message
     */
    TESTING("deleting open extensible array");

    /* Create array */
    if (create_array(f, cparam, &ea, &ea_addr, NULL) < 0)
        TEST_ERROR;

    /* Open the array again */
    if (NULL == (ea2 = H5EA_open(f, ea_addr, NULL)))
        FAIL_STACK_ERROR;

    /* Request that the array be deleted */
    if (H5EA_delete(f, ea_addr, NULL) < 0)
        FAIL_STACK_ERROR;

    /* Verify the creation parameters */
    if (verify_cparam(ea, cparam) < 0)
        TEST_ERROR;
    if (verify_cparam(ea2, cparam) < 0)
        TEST_ERROR;

    /* Close the second extensible array wrapper */
    if (H5EA_close(ea2) < 0)
        FAIL_STACK_ERROR;
    ea2 = NULL;

    /* Try re-opening the array again (should fail, as array will be deleted) */
    H5E_BEGIN_TRY
    {
        ea2 = H5EA_open(f, ea_addr, NULL);
    }
    H5E_END_TRY
    if (ea2) {
        /* Close opened array */
        H5EA_close(ea2);

        /* Indicate error */
        TEST_ERROR;
    } /* end if */

    /* Close the first extensible array wrapper */
    if (H5EA_close(ea) < 0)
        FAIL_STACK_ERROR;
    ea = NULL;

    /* Check for closing & re-opening the file */
    if (reopen_file(&file, &f, fapl, NULL, HADDR_UNDEF, tparam) < 0)
        TEST_ERROR;

    /* Try re-opening the array again (should fail, as array is now deleted) */
    H5E_BEGIN_TRY
    {
        ea = H5EA_open(f, ea_addr, NULL);
    }
    H5E_END_TRY
    if (ea) {
        /* Close opened array */
        H5EA_close(ea);

        /* Indicate error */
        TEST_ERROR;
    } /* end if */

    /* Close the file */
    if (H5Fclose(file) < 0)
        FAIL_STACK_ERROR;

    /* Get the size of the file */
    if ((file_size = h5_get_file_size(filename_g, fapl)) < 0)
        TEST_ERROR;

    /* Verify the file is correct size */
    if (file_size != empty_size_g)
        TEST_ERROR;

    /* All tests passed */
    PASSED();

    return 0;

error:
    H5E_BEGIN_TRY
    {
        if (ea)
            H5EA_close(ea);
        if (ea2)
            H5EA_close(ea2);
        H5Fclose(file);
    }
    H5E_END_TRY

    return 1;
} /* test_delete_open() */

/* Extensible array iterator info for forward iteration */
typedef struct eiter_fw_t {
    hsize_t  idx;           /* Index of next array location */
    unsigned base_sblk_idx; /* Starting index for actual superblocks */
} eiter_fw_t;

/*-------------------------------------------------------------------------
 * Function:    eiter_fw_init
 *
 * Purpose:    Initialize element iterator (forward iteration)
 *
 * Return:    Success:    Pointer to iteration status object
 *        Failure:    NULL
 *
 *-------------------------------------------------------------------------
 */
static void *
eiter_fw_init(const H5EA_create_t H5_ATTR_UNUSED *cparam, const earray_test_param_t H5_ATTR_UNUSED *tparam,
              hsize_t H5_ATTR_UNUSED cnt)
{
    eiter_fw_t *eiter; /* Forward element iteration object */

    /* Allocate space for the element iteration object */
    eiter = (eiter_fw_t *)malloc(sizeof(eiter_fw_t));
    assert(eiter);

    /* Initialize the element iteration object */
    eiter->idx           = 0;
    eiter->base_sblk_idx = UINT_MAX;

    /* Return iteration object */
    return (eiter);
} /* end eiter_fw_init() */

/*-------------------------------------------------------------------------
 * Function:    eiter_fw_next
 *
 * Purpose:    Get next element index (forward iteration)
 *
 * Return:    Success:    Non-negative
 *        Failure:    Negative
 *
 *-------------------------------------------------------------------------
 */
static hssize_t
eiter_fw_next(void *in_eiter)
{
    eiter_fw_t *eiter = (eiter_fw_t *)in_eiter;
    hssize_t    ret_val;

    /* Sanity check */
    assert(eiter);

    /* Get the next array index to test */
    ret_val = (hssize_t)eiter->idx++;

    return (ret_val);
} /* end eiter_fw_next() */

/*-------------------------------------------------------------------------
 * Function:    eiter_fw_max
 *
 * Purpose:    Get max. element index (forward iteration)
 *
 * Return:    Success:    Non-negative
 *        Failure:    Negative
 *
 *-------------------------------------------------------------------------
 */
static H5_ATTR_PURE hssize_t
eiter_fw_max(const void *in_eiter)
{
    const eiter_fw_t *eiter = (const eiter_fw_t *)in_eiter;

    /* Sanity check */
    assert(eiter);

    /* Return the max. array index used */
    return ((hssize_t)(eiter->idx - 1));
} /* end eiter_fw_max() */

/*-------------------------------------------------------------------------
 * Function:    eiter_fw_state
 *
 * Purpose:    Get extensible array state (forward iteration)
 *
 * Return:    Success:    Non-negative
 *        Failure:    Negative
 *
 *-------------------------------------------------------------------------
 */
static int
eiter_fw_state(void *in_eiter, const H5EA_create_t *cparam, const earray_test_param_t *tparam,
               earray_state_t *state, hsize_t idx)
{
    eiter_fw_t *eiter = (eiter_fw_t *)in_eiter;

    /* Sanity check */
    assert(eiter);
    assert(cparam);
    assert(tparam);
    assert(state);

    /* Compute the state of the extensible array */
    state->hdr_size       = EA_HDR_SIZE;
    state->nindex_blks    = 1;
    state->index_blk_size = EA_IBLOCK_SIZE;
    state->max_idx_set    = idx + 1;
    if (idx < cparam->idx_blk_elmts) {
        state->nelmts      = (hsize_t)cparam->idx_blk_elmts;
        state->nsuper_blks = state->ndata_blks = (hsize_t)0;
        state->super_blk_size = state->data_blk_size = (hsize_t)0;
    } /* end if */
    else {
        unsigned sblk_idx; /* Which superblock does this index fall in? */

        /* Compute super block index for element index */
        /* (same eqn. as in H5EA__dblock_sblk_idx()) */
        sblk_idx =
            H5VM_log2_gen((uint64_t)(((idx - cparam->idx_blk_elmts) / cparam->data_blk_min_elmts) + 1));
        state->nelmts     = EA_NELMTS(cparam, tparam, idx, sblk_idx);
        state->ndata_blks = EA_NDATA_BLKS(cparam, tparam, idx, sblk_idx);

        /* Check if we have any super blocks yet */
        if (tparam->sblk_info[sblk_idx].ndblks >= cparam->sup_blk_min_data_ptrs) {
            /* Check if this is the first superblock */
            if (sblk_idx < eiter->base_sblk_idx)
                eiter->base_sblk_idx = sblk_idx;

            state->nsuper_blks = (sblk_idx - eiter->base_sblk_idx) + 1;
        } /* end if */
        else
            state->nsuper_blks = 0;
    } /* end else */

    return (0);
} /* end eiter_fw_state() */

/*-------------------------------------------------------------------------
 * Function:    eiter_fw_term
 *
 * Purpose:    Shut down element iterator (forward iteration)
 *
 * Return:    Success:    0
 *        Failure:    -1
 *
 *-------------------------------------------------------------------------
 */
static int
eiter_fw_term(void *eiter)
{
    /* Sanity check */
    assert(eiter);

    /* Free iteration object */
    free(eiter);

    return (0);
} /* end eiter_fw_term() */

/* Extensible array iterator class for forward iteration */
static const earray_iter_t ea_iter_fw = {
    eiter_fw_init,  /* Iterator init */
    eiter_fw_next,  /* Next array index */
    eiter_fw_max,   /* Max. array index */
    eiter_fw_state, /* State of the extensible array */
    eiter_fw_term   /* Iterator term */
};

/* Extensible array iterator info for reverse iteration */
typedef struct eiter_rv_t {
    hsize_t idx;            /* Index of next array location */
    hsize_t max;            /* Index of max. array location */
    hsize_t max_sblk_idx;   /* Which superblock does the max. array location fall in? */
    hsize_t max_nelmts;     /* Max. # of elements for array */
    hsize_t max_ndata_blks; /* Max. # of data blocks for array */
    hsize_t idx_blk_nsblks; /* Number of superblocks directly pointed to in the index block */
} eiter_rv_t;

/*-------------------------------------------------------------------------
 * Function:    eiter_rv_init
 *
 * Purpose:    Initialize element iterator (reverse iteration)
 *
 * Return:    Success:    Pointer to iteration status object
 *        Failure:    NULL
 *
 *-------------------------------------------------------------------------
 */
static void *
eiter_rv_init(const H5EA_create_t *cparam, const earray_test_param_t *tparam, hsize_t cnt)
{
    eiter_rv_t *eiter; /* Reverse element iteration object */

    /* Allocate space for the element iteration object */
    eiter = (eiter_rv_t *)malloc(sizeof(eiter_rv_t));
    assert(eiter);

    /* Initialize reverse iteration info */
    eiter->idx = cnt - 1;
    eiter->max = cnt - 1;
    if (cnt > cparam->idx_blk_elmts) {
        eiter->max_sblk_idx = H5VM_log2_gen(
            (uint64_t)(((eiter->max - cparam->idx_blk_elmts) / cparam->data_blk_min_elmts) + 1));
        eiter->max_nelmts     = EA_NELMTS(cparam, tparam, eiter->max, eiter->max_sblk_idx);
        eiter->max_ndata_blks = EA_NDATA_BLKS(cparam, tparam, eiter->max, eiter->max_sblk_idx);
        eiter->idx_blk_nsblks = 2 * H5VM_log2_of2((uint32_t)cparam->sup_blk_min_data_ptrs);
    } /* end if */
    else {
        eiter->max_sblk_idx   = (hsize_t)0;
        eiter->max_nelmts     = (hsize_t)0;
        eiter->max_ndata_blks = (hsize_t)0;
        eiter->idx_blk_nsblks = (hsize_t)0;
    } /* end else */

    /* Return iteration object */
    return (eiter);
} /* end eiter_rv_init() */

/*-------------------------------------------------------------------------
 * Function:    eiter_rv_next
 *
 * Purpose:    Get next element index (reverse iteration)
 *
 * Return:    Success:    Non-negative
 *        Failure:    Negative
 *
 *-------------------------------------------------------------------------
 */
static hssize_t
eiter_rv_next(void *in_eiter)
{
    eiter_rv_t *eiter = (eiter_rv_t *)in_eiter;
    hssize_t    ret_val;

    /* Sanity check */
    assert(eiter);

    /* Get the next array index to test */
    ret_val = (hssize_t)eiter->idx--;

    return (ret_val);
} /* end eiter_rv_next() */

/*-------------------------------------------------------------------------
 * Function:    eiter_rv_max
 *
 * Purpose:    Get max. element index (reverse iteration)
 *
 * Return:    Success:    Non-negative
 *        Failure:    Negative
 *
 *-------------------------------------------------------------------------
 */
static H5_ATTR_PURE hssize_t
eiter_rv_max(const void *in_eiter)
{
    const eiter_rv_t *eiter = (const eiter_rv_t *)in_eiter;

    /* Sanity check */
    assert(eiter);

    /* Return the max. array index used */
    return ((hssize_t)eiter->max);
} /* end eiter_rv_max() */

/*-------------------------------------------------------------------------
 * Function:    eiter_rv_state
 *
 * Purpose:    Get extensible array state (reverse iteration)
 *
 * Return:    Success:    Non-negative
 *        Failure:    Negative
 *
 *-------------------------------------------------------------------------
 */
static int
eiter_rv_state(void *in_eiter, const H5EA_create_t *cparam, const earray_test_param_t *tparam,
               earray_state_t *state, hsize_t idx)
{
    eiter_rv_t *eiter = (eiter_rv_t *)in_eiter;

    /* Sanity check */
    assert(eiter);
    assert(cparam);
    assert(tparam);
    assert(state);

    /* Compute the state of the extensible array */
    state->hdr_size       = EA_HDR_SIZE;
    state->nindex_blks    = 1;
    state->index_blk_size = EA_IBLOCK_SIZE;
    state->max_idx_set    = eiter->max + 1;
    if (eiter->max < cparam->idx_blk_elmts) {
        state->nelmts      = (hsize_t)cparam->idx_blk_elmts;
        state->nsuper_blks = state->ndata_blks = (hsize_t)0;
    } /* end if */
    else {
        hsize_t  idx_nelmts;       /* # of elements for array index */
        hsize_t  idx_ndata_blks;   /* # of data blocks for array index */
        hsize_t  loc_idx = 0;      /* Local index, for computing an offset in next lower data block */
        unsigned idx_sblk_idx;     /* Which superblock does this index fall in? */
        unsigned loc_sblk_idx = 0; /* Which superblock does the local index fall in? */

        /* Compute super block index for element index */
        /* (same eqn. as in H5EA__dblock_sblk_idx()) */
        if (idx < cparam->idx_blk_elmts + cparam->data_blk_min_elmts)
            idx_sblk_idx = 0;
        else {
            hsize_t tmp_idx;  /* Temporary index in superblock */
            hsize_t dblk_idx; /* Index of data block within superblock */

            idx_sblk_idx =
                H5VM_log2_gen((uint64_t)(((idx - cparam->idx_blk_elmts) / cparam->data_blk_min_elmts) + 1));
            tmp_idx  = idx - (cparam->idx_blk_elmts + tparam->sblk_info[idx_sblk_idx].start_idx);
            dblk_idx = tmp_idx / tparam->sblk_info[idx_sblk_idx].dblk_nelmts;
            if (dblk_idx > 0)
                loc_idx = idx - tparam->sblk_info[idx_sblk_idx].dblk_nelmts;
            else
                loc_idx = cparam->idx_blk_elmts + tparam->sblk_info[idx_sblk_idx].start_idx - 1;
            loc_sblk_idx = H5VM_log2_gen(
                (uint64_t)(((loc_idx - cparam->idx_blk_elmts) / cparam->data_blk_min_elmts) + 1));
        } /* end else */

        if (idx < cparam->idx_blk_elmts + cparam->data_blk_min_elmts)
            idx_nelmts = (hsize_t)cparam->idx_blk_elmts;
        else
            idx_nelmts = EA_NELMTS(cparam, tparam, loc_idx, loc_sblk_idx);
        state->nelmts = (eiter->max_nelmts - idx_nelmts) + cparam->idx_blk_elmts;

        if (idx < cparam->idx_blk_elmts + cparam->data_blk_min_elmts)
            idx_ndata_blks = 0;
        else
            idx_ndata_blks = EA_NDATA_BLKS(cparam, tparam, loc_idx, loc_sblk_idx);
        state->ndata_blks = eiter->max_ndata_blks - idx_ndata_blks;

        /* Check if we have any super blocks yet */
        if (tparam->sblk_info[eiter->max_sblk_idx].ndblks >= cparam->sup_blk_min_data_ptrs) {
            if (idx_sblk_idx > eiter->idx_blk_nsblks)
                state->nsuper_blks = (eiter->max_sblk_idx - idx_sblk_idx) + 1;
            else
                state->nsuper_blks = (eiter->max_sblk_idx - eiter->idx_blk_nsblks) + 1;
        } /* end if */
    }     /* end else */

    return (0);
} /* end eiter_rv_state() */

/*-------------------------------------------------------------------------
 * Function:    eiter_rv_term
 *
 * Purpose:    Shut down element iterator (reverse iteration)
 *
 * Return:    Success:    0
 *        Failure:    -1
 *
 *-------------------------------------------------------------------------
 */
static int
eiter_rv_term(void *eiter)
{
    /* Sanity check */
    assert(eiter);

    /* Free iteration object */
    free(eiter);

    return (0);
} /* end eiter_rv_term() */

/* Extensible array iterator class for reverse iteration */
static const earray_iter_t ea_iter_rv = {
    eiter_rv_init,  /* Iterator init */
    eiter_rv_next,  /* Next array index */
    eiter_rv_max,   /* Max. array index written */
    eiter_rv_state, /* State of the extensible array */
    eiter_rv_term   /* Iterator term */
};

/* Extensible array iterator info for random iteration */
typedef struct eiter_rnd_t {
    hsize_t  max; /* Max. array index used */
    hsize_t  pos; /* Position in shuffled array */
    hsize_t *idx; /* Array of shuffled indices */
} eiter_rnd_t;

/*-------------------------------------------------------------------------
 * Function:    eiter_rnd_init
 *
 * Purpose:    Initialize element iterator (random iteration)
 *
 * Return:    Success:    Pointer to iteration status object
 *        Failure:    NULL
 *
 *-------------------------------------------------------------------------
 */
static void *
eiter_rnd_init(const H5EA_create_t H5_ATTR_UNUSED *cparam, const earray_test_param_t H5_ATTR_UNUSED *tparam,
               hsize_t cnt)
{
    eiter_rnd_t *eiter; /* Random element iteration object */
    size_t       u;     /* Local index variable */

    /* Allocate space for the element iteration object */
    eiter = (eiter_rnd_t *)malloc(sizeof(eiter_rnd_t));
    assert(eiter);

    /* Allocate space for the array of shuffled indices */
    eiter->idx = (hsize_t *)malloc(sizeof(hsize_t) * (size_t)cnt);
    assert(eiter->idx);

    /* Initialize reverse iteration info */
    eiter->max = 0;
    eiter->pos = 0;
    for (u = 0; u < (size_t)cnt; u++)
        eiter->idx[u] = (hsize_t)u;

    /* Randomly shuffle array indices */
    if (cnt > 1) {
        for (u = 0; u < (size_t)cnt; u++) {
            size_t  swap_idx; /* Location to swap with when shuffling */
            hsize_t temp_idx; /* Temporary index */

            swap_idx             = ((size_t)rand() % ((size_t)cnt - u)) + u;
            temp_idx             = eiter->idx[u];
            eiter->idx[u]        = eiter->idx[swap_idx];
            eiter->idx[swap_idx] = temp_idx;
        } /* end for */
    }     /* end if */

    /* Return iteration object */
    return (eiter);
} /* end eiter_rnd_init() */

/*-------------------------------------------------------------------------
 * Function:    eiter_rnd_next
 *
 * Purpose:    Get next element index (random iteration)
 *
 * Return:    Success:    Non-negative
 *        Failure:    Negative
 *
 *-------------------------------------------------------------------------
 */
static hssize_t
eiter_rnd_next(void *in_eiter)
{
    eiter_rnd_t *eiter = (eiter_rnd_t *)in_eiter;
    hssize_t     ret_val;

    /* Sanity check */
    assert(eiter);

    /* Get the next array index to test */
    ret_val = (hssize_t)eiter->idx[eiter->pos];
    eiter->pos++;

    /* Check for new max. value */
    if ((hsize_t)ret_val > eiter->max)
        eiter->max = (hsize_t)ret_val;

    return (ret_val);
} /* end eiter_rnd_next() */

/*-------------------------------------------------------------------------
 * Function:    eiter_rnd_max
 *
 * Purpose:    Get max. element index (random iteration)
 *
 * Return:    Success:    Non-negative
 *        Failure:    Negative
 *
 *-------------------------------------------------------------------------
 */
static H5_ATTR_PURE hssize_t
eiter_rnd_max(const void *in_eiter)
{
    const eiter_rnd_t *eiter = (const eiter_rnd_t *)in_eiter;

    /* Sanity check */
    assert(eiter);

    /* Return the max. array index used */
    return ((hssize_t)eiter->max);
} /* end eiter_rnd_max() */

/*-------------------------------------------------------------------------
 * Function:    eiter_rnd_term
 *
 * Purpose:    Shut down element iterator (random iteration)
 *
 * Return:    Success:    0
 *        Failure:    -1
 *
 *-------------------------------------------------------------------------
 */
static int
eiter_rnd_term(void *in_eiter)
{
    eiter_rnd_t *eiter = (eiter_rnd_t *)in_eiter;

    /* Sanity check */
    assert(eiter);
    assert(eiter->idx);

    /* Free shuffled index array */
    free(eiter->idx);

    /* Free iteration object */
    free(eiter);

    return (0);
} /* end eiter_rnd_term() */

/* Extensible array iterator class for random iteration */
static const earray_iter_t ea_iter_rnd = {
    eiter_rnd_init, /* Iterator init */
    eiter_rnd_next, /* Next array index */
    eiter_rnd_max,  /* Max. array index written */
    NULL,           /* State of the extensible array */
    eiter_rnd_term  /* Iterator term */
};

/*-------------------------------------------------------------------------
 * Function:    eiter_rnd2_init
 *
 * Purpose:    Initialize element iterator (random #2 iteration)
 *
 * Return:    Success:    Pointer to iteration status object
 *        Failure:    NULL
 *
 *-------------------------------------------------------------------------
 */
static void *
eiter_rnd2_init(const H5EA_create_t H5_ATTR_UNUSED *cparam, const earray_test_param_t H5_ATTR_UNUSED *tparam,
                hsize_t cnt)
{
    eiter_rnd_t *eiter; /* Random element iteration object */
    size_t       u;     /* Local index variable */

    /* Allocate space for the element iteration object */
    eiter = (eiter_rnd_t *)malloc(sizeof(eiter_rnd_t));
    assert(eiter);

    /* Allocate space for the array of shuffled indices */
    eiter->idx = (hsize_t *)malloc(sizeof(hsize_t) * (size_t)cnt);
    assert(eiter->idx);

    /* Initialize reverse iteration info */
    eiter->max = 0;
    eiter->pos = 0;

    /* Randomly shuffle array indices */
    if (cnt > 1) {
        hsize_t *tmp_idx;                                     /* Temporary index array */
        hsize_t  sparse_cnt = (hsize_t)(cnt * EA_RND2_SCALE); /* Sparse range to choose from */

        /* Allocate temporary index array */
        tmp_idx = (hsize_t *)malloc(sizeof(hsize_t) * (size_t)sparse_cnt);
        assert(tmp_idx);

        /* Initialize temporary index array, for shuffling */
        for (u = 0; u < (size_t)sparse_cnt; u++)
            tmp_idx[u] = (hsize_t)u;

        /* Shuffle index elements & store in final array */
        for (u = 0; u < (size_t)cnt; u++) {
            size_t swap_idx; /* Location to swap with when shuffling */

            swap_idx          = ((size_t)rand() % ((size_t)sparse_cnt - u)) + u;
            eiter->idx[u]     = tmp_idx[swap_idx];
            tmp_idx[swap_idx] = tmp_idx[u];
        } /* end for */

        /* Release temporary array */
        free(tmp_idx);
    } /* end if */
    else {
        for (u = 0; u < (size_t)cnt; u++)
            eiter->idx[u] = (hsize_t)u;
    } /* end else */

    /* Return iteration object */
    return (eiter);
} /* end eiter_rnd2_init() */

/* Extensible array iterator class for random iteration */
static const earray_iter_t ea_iter_rnd2 = {
    eiter_rnd2_init, /* Iterator init */
    eiter_rnd_next,  /* Next array index */
    eiter_rnd_max,   /* Max. array index written */
    NULL,            /* State of the extensible array */
    eiter_rnd_term   /* Iterator term */
};

/* Extensible array iterator info for cyclic iteration */
typedef struct eiter_cyc_t {
    hsize_t max; /* Max. array index used */
    hsize_t pos; /* Position in shuffled array */
    hsize_t cnt; /* # of elements to store */
    hsize_t cyc; /* Cycle of elements to choose from */
} eiter_cyc_t;

/*-------------------------------------------------------------------------
 * Function:    eiter_cyc_init
 *
 * Purpose:    Initialize element iterator (cyclic iteration)
 *
 * Return:    Success:    Pointer to iteration status object
 *        Failure:    NULL
 *
 *-------------------------------------------------------------------------
 */
static void *
eiter_cyc_init(const H5EA_create_t H5_ATTR_UNUSED *cparam, const earray_test_param_t H5_ATTR_UNUSED *tparam,
               hsize_t cnt)
{
    eiter_cyc_t *eiter; /* Cyclic element iteration object */

    /* Allocate space for the element iteration object */
    eiter = (eiter_cyc_t *)malloc(sizeof(eiter_cyc_t));
    assert(eiter);

    /* Initialize reverse iteration info */
    eiter->max = 0;
    eiter->pos = 0;
    eiter->cnt = cnt;
    eiter->cyc = 0;

    /* Return iteration object */
    return (eiter);
} /* end eiter_cyc_init() */

/*-------------------------------------------------------------------------
 * Function:    eiter_cyc_next
 *
 * Purpose:    Get next element index (cyclic iteration)
 *
 * Return:    Success:    Non-negative
 *        Failure:    Negative
 *
 *-------------------------------------------------------------------------
 */
static hssize_t
eiter_cyc_next(void *in_eiter)
{
    eiter_cyc_t *eiter = (eiter_cyc_t *)in_eiter;
    hssize_t     ret_val;

    /* Sanity check */
    assert(eiter);

    /* Get the next array index to test */
    ret_val = (hssize_t)eiter->pos;
    eiter->pos += EA_CYC_COUNT;
    if (eiter->pos >= eiter->cnt)
        eiter->pos = ++eiter->cyc;

    /* Check for new max. value */
    if ((hsize_t)ret_val > eiter->max)
        eiter->max = (hsize_t)ret_val;

    return (ret_val);
} /* end eiter_cyc_next() */

/*-------------------------------------------------------------------------
 * Function:    eiter_cyc_max
 *
 * Purpose:    Get max. element index (cyclic iteration)
 *
 * Return:    Success:    Non-negative
 *        Failure:    Negative
 *
 *-------------------------------------------------------------------------
 */
static H5_ATTR_PURE hssize_t
eiter_cyc_max(const void *in_eiter)
{
    const eiter_cyc_t *eiter = (const eiter_cyc_t *)in_eiter;

    /* Sanity check */
    assert(eiter);

    /* Return the max. array index used */
    return ((hssize_t)eiter->max);
} /* end eiter_cyc_max() */

/*-------------------------------------------------------------------------
 * Function:    eiter_cyc_term
 *
 * Purpose:    Shut down element iterator (cyclic iteration)
 *
 * Return:    Success:    0
 *        Failure:    -1
 *
 *-------------------------------------------------------------------------
 */
static int
eiter_cyc_term(void *in_eiter)
{
    eiter_cyc_t *eiter = (eiter_cyc_t *)in_eiter;

    /* Sanity check */
    assert(eiter);

    /* Free iteration object */
    free(eiter);

    return (0);
} /* end eiter_cyc_term() */

/* Extensible array iterator class for cyclic iteration */
static const earray_iter_t ea_iter_cyc = {
    eiter_cyc_init, /* Iterator init */
    eiter_cyc_next, /* Next array index */
    eiter_cyc_max,  /* Max. array index written */
    NULL,           /* State of the extensible array */
    eiter_cyc_term  /* Iterator term */
};

/*-------------------------------------------------------------------------
 * Function:    test_set_elmts
 *
 * Purpose:    Set all elements from 0 through 'nelmts' in extensible array
 *
 * Return:    Success:    0
 *        Failure:    1
 *
 *-------------------------------------------------------------------------
 */
static unsigned
test_set_elmts(hid_t fapl, H5EA_create_t *cparam, earray_test_param_t *tparam, hsize_t nelmts,
               const char *test_str)
{
    hid_t          file = H5I_INVALID_HID; /* File ID */
    H5F_t         *f    = NULL;            /* Internal file object pointer */
    H5EA_t        *ea   = NULL;            /* Extensible array wrapper */
    void          *eiter_info;             /* Extensible array iterator info */
    earray_state_t state;                  /* State of extensible array */
    uint64_t       welmt;                  /* Element to write */
    uint64_t       relmt;                  /* Element to read */
    hsize_t        nelmts_written;         /* Highest element written in array */
    hsize_t        cnt;                    /* Count of array indices */
    hssize_t       smax;                   /* Index value of max. element set */
    hsize_t        max;                    /* Index value of max. element set */
    hssize_t       sidx;                   /* Index value of first element of first data block */
    hsize_t        idx;                    /* Index value of first element of first data block */
    haddr_t        ea_addr = HADDR_UNDEF;  /* Array address in file */

    /*
     * Display testing message
     */
    TESTING(test_str);

    /* Create file & retrieve pointer to internal file object */
    if (create_file(H5F_ACC_TRUNC, fapl, &file, &f) < 0)
        TEST_ERROR;

    /* Create array */
    if (create_array(f, cparam, &ea, &ea_addr, NULL) < 0)
        TEST_ERROR;

    /* Verify the creation parameters */
    if (verify_cparam(ea, cparam) < 0)
        TEST_ERROR;

    /* Check for closing & re-opening the file */
    if (reopen_file(&file, &f, fapl, &ea, ea_addr, tparam) < 0)
        TEST_ERROR;

    /* Verify high-water # of elements written */
    nelmts_written = (hsize_t)ULLONG_MAX;
    if (H5EA_get_nelmts(ea, &nelmts_written) < 0)
        FAIL_STACK_ERROR;
    if (nelmts_written != 0)
        TEST_ERROR;

    /* Verify array state */
    memset(&state, 0, sizeof(state));
    state.hdr_size = EA_HDR_SIZE;
    if (check_stats(ea, &state))
        TEST_ERROR;

    /* Get all elements from empty array */

    /* Initialize iterator */
    if (NULL == (eiter_info = tparam->eiter->init(cparam, tparam, nelmts)))
        TEST_ERROR;

    /* Get elements of array */
    for (cnt = 0; cnt < nelmts; cnt++) {
        /* Get the array index */
        if ((sidx = tparam->eiter->next(eiter_info)) < 0)
            TEST_ERROR;
        idx = (hsize_t)sidx;

        /* Retrieve element of array (not set yet) */
        relmt = (uint64_t)0;
        if (H5EA_get(ea, idx, &relmt) < 0)
            FAIL_STACK_ERROR;

        /* Verify element is fill value for array */
        if (relmt != H5EA_TEST_FILL)
            TEST_ERROR;
    } /* end for */

    /* Shutdown iterator */
    if (tparam->eiter->term(eiter_info) < 0)
        TEST_ERROR;

    /* Set (& get) all elements from empty array */

    /* Initialize iterator */
    if (NULL == (eiter_info = tparam->eiter->init(cparam, tparam, nelmts)))
        TEST_ERROR;

    /* Set elements of array */
    for (cnt = 0; cnt < nelmts; cnt++) {
        /* Get the array index */
        if ((sidx = tparam->eiter->next(eiter_info)) < 0)
            TEST_ERROR;
        idx = (hsize_t)sidx;

        /* Retrieve element of array (not set yet) */
        relmt = (uint64_t)0;
        if (H5EA_get(ea, idx, &relmt) < 0)
            FAIL_STACK_ERROR;

        /* Verify element is fill value for array */
        if (relmt != H5EA_TEST_FILL)
            TEST_ERROR;

        /* Set element of array */
        welmt = (uint64_t)7 + idx;
        if (H5EA_set(ea, idx, &welmt) < 0)
            FAIL_STACK_ERROR;

        /* Get the max. array index */
        if ((smax = tparam->eiter->max_elem(eiter_info)) < 0)
            TEST_ERROR;
        max = (hsize_t)smax;

        /* Verify high-water # of elements written */
        nelmts_written = (hsize_t)ULLONG_MAX;
        if (H5EA_get_nelmts(ea, &nelmts_written) < 0)
            FAIL_STACK_ERROR;
        if (nelmts_written != (max + 1))
            TEST_ERROR;

        /* Check if array state is available */
        if (tparam->eiter->state) {
            /* Get the extensible array state */
            if (tparam->eiter->state(eiter_info, cparam, tparam, &state, idx) < 0)
                TEST_ERROR;

            /* Verify array state */
            if (check_stats(ea, &state))
                TEST_ERROR;
        } /* end if */

        /* Retrieve element of array (set now) */
        relmt = (uint64_t)0;
        if (H5EA_get(ea, idx, &relmt) < 0)
            FAIL_STACK_ERROR;

        /* Verify element is value written */
        if (relmt != welmt)
            TEST_ERROR;
    } /* end for */

    /* Shutdown iterator */
    if (tparam->eiter->term(eiter_info) < 0)
        TEST_ERROR;

    /* Close array, delete array, close file & verify file is empty */
    if (finish(file, fapl, f, ea, ea_addr) < 0)
        TEST_ERROR;

    /* All tests passed */
    PASSED();

    return 0;

error:
    H5E_BEGIN_TRY
    {
        if (ea)
            H5EA_close(ea);
        H5Fclose(file);
    }
    H5E_END_TRY

    return 1;
} /* test_set_elmts() */

/*-------------------------------------------------------------------------
 * Function:    test_skip_elmts
 *
 * Purpose:    Skip some elements when writing element
 *
 * Return:    Success:    0
 *        Failure:    1
 *
 *-------------------------------------------------------------------------
 */
static unsigned
test_skip_elmts(hid_t fapl, H5EA_create_t *cparam, earray_test_param_t *tparam, hsize_t skip_elmts,
                const char *test_str)
{
    hid_t          file = H5I_INVALID_HID; /* File ID */
    H5F_t         *f    = NULL;            /* Internal file object pointer */
    H5EA_t        *ea   = NULL;            /* Extensible array wrapper */
    earray_state_t state;                  /* State of extensible array */
    uint64_t       welmt;                  /* Element to write */
    uint64_t       relmt;                  /* Element to read */
    hsize_t        nelmts_written;         /* Highest element written in array */
    hsize_t        idx;                    /* Index value of element to get */
    hsize_t        cnt;                    /* Count of array indices */
    haddr_t        ea_addr = HADDR_UNDEF;  /* Array address in file */

    /*
     * Display testing message
     */
    TESTING(test_str);

    /* Create file & retrieve pointer to internal file object */
    if (create_file(H5F_ACC_TRUNC, fapl, &file, &f) < 0)
        TEST_ERROR;

    /* Create array */
    if (create_array(f, cparam, &ea, &ea_addr, NULL) < 0)
        TEST_ERROR;

    /* Verify the creation parameters */
    if (verify_cparam(ea, cparam) < 0)
        TEST_ERROR;

    /* Check for closing & re-opening the file */
    if (reopen_file(&file, &f, fapl, &ea, ea_addr, tparam) < 0)
        TEST_ERROR;

    /* Verify high-water # of elements written */
    nelmts_written = (hsize_t)ULLONG_MAX;
    if (H5EA_get_nelmts(ea, &nelmts_written) < 0)
        FAIL_STACK_ERROR;
    if (nelmts_written != 0)
        TEST_ERROR;

    /* Verify array state */
    memset(&state, 0, sizeof(state));
    state.hdr_size = EA_HDR_SIZE;
    if (check_stats(ea, &state))
        TEST_ERROR;

    /* Set (& get) element after skipping elements */
    idx = skip_elmts;

    /* Retrieve element of array (not set yet) */
    relmt = (uint64_t)0;
    if (H5EA_get(ea, idx, &relmt) < 0)
        FAIL_STACK_ERROR;

    /* Verify element is fill value for array */
    if (relmt != H5EA_TEST_FILL)
        TEST_ERROR;

    /* Set element of array */
    welmt = (uint64_t)7 + idx;
    if (H5EA_set(ea, idx, &welmt) < 0)
        FAIL_STACK_ERROR;

    /* Verify high-water # of elements written */
    nelmts_written = (hsize_t)ULLONG_MAX;
    if (H5EA_get_nelmts(ea, &nelmts_written) < 0)
        FAIL_STACK_ERROR;
    if (nelmts_written != (idx + 1))
        TEST_ERROR;

    /* Set array state */
    memset(&state, 0, sizeof(state));
    state.hdr_size       = EA_HDR_SIZE;
    state.nindex_blks    = 1;
    state.index_blk_size = EA_IBLOCK_SIZE;
    state.max_idx_set    = idx + 1;
    if (1 == skip_elmts) {
        state.nelmts      = (hsize_t)cparam->idx_blk_elmts;
        state.nsuper_blks = state.ndata_blks = (hsize_t)0;
    } /* end if */
    else if (cparam->idx_blk_elmts == skip_elmts) {
        state.nelmts      = (hsize_t)cparam->idx_blk_elmts + cparam->data_blk_min_elmts;
        state.ndata_blks  = (hsize_t)1;
        state.nsuper_blks = (hsize_t)0;
    } /* end if */
    else {
        unsigned sblk_idx; /* Which superblock does this index fall in? */

        /* Compute super block index for element index */
        /* (same eqn. as in H5EA__dblock_sblk_idx()) */
        sblk_idx =
            H5VM_log2_gen((uint64_t)(((idx - cparam->idx_blk_elmts) / cparam->data_blk_min_elmts) + 1));
        state.nelmts      = (hsize_t)cparam->idx_blk_elmts + tparam->sblk_info[sblk_idx].dblk_nelmts;
        state.ndata_blks  = (hsize_t)1;
        state.nsuper_blks = (hsize_t)1;
    } /* end if */

    /* Verify array state */
    if (check_stats(ea, &state))
        TEST_ERROR;

    /* Retrieve element of array (set now) */
    relmt = (uint64_t)0;
    if (H5EA_get(ea, idx, &relmt) < 0)
        FAIL_STACK_ERROR;

    /* Verify element is value written */
    if (relmt != welmt)
        TEST_ERROR;

    /* Get unset elements of array */
    for (cnt = 0; cnt < skip_elmts; cnt++) {
        /* Retrieve element of array (not set yet) */
        relmt = (uint64_t)0;
        if (H5EA_get(ea, cnt, &relmt) < 0)
            FAIL_STACK_ERROR;

        /* Verify element is fill value for array */
        if (relmt != H5EA_TEST_FILL)
            TEST_ERROR;
    } /* end for */

    /* Close array, delete array, close file & verify file is empty */
    if (finish(file, fapl, f, ea, ea_addr) < 0)
        TEST_ERROR;

    /* All tests passed */
    PASSED();

    return 0;

error:
    H5E_BEGIN_TRY
    {
        if (ea)
            H5EA_close(ea);
        H5Fclose(file);
    }
    H5E_END_TRY

    return 1;
} /* test_skip_elmts() */

/*-------------------------------------------------------------------------
 * Function:    main
 *
 * Purpose:    Test the extensible array code
 *
 * Return:    Success: 0
 *        Failure: 1
 *
 *-------------------------------------------------------------------------
 */
int
main(void)
{
    H5EA_create_t       cparam;                    /* Creation parameters for extensible array */
    earray_test_param_t tparam;                    /* Testing parameters */
    earray_test_type_t  curr_test;                 /* Current test being worked on */
    earray_iter_type_t  curr_iter;                 /* Current iteration type being worked on */
    hid_t               fapl    = H5I_INVALID_HID; /* File access property list for data files */
    unsigned            nerrors = 0;               /* Cumulative error count */
    time_t              curr_time;                 /* Current time, for seeding random number generator */
    int                 ExpressMode;               /* Test express value */
    bool                api_ctx_pushed = false;    /* Whether API context pushed */

    /* Reset library */
    h5_reset();
    fapl        = h5_fileaccess();
    ExpressMode = GetTestExpress();
    if (ExpressMode > 1)
        printf("***Express test mode on.  Some tests may be skipped\n");

    /* Set the filename to use for this test (dependent on fapl) */
    h5_fixname(FILENAME[0], fapl, filename_g, sizeof(filename_g));

    /* Push API context */
    if (H5CX_push() < 0)
        FAIL_STACK_ERROR;
    api_ctx_pushed = true;

    /* Seed random #'s */
<<<<<<< HEAD
    curr_time = HDtime(NULL);
    srand((unsigned)curr_time);
=======
    curr_time = time(NULL);
    HDsrandom((unsigned)curr_time);
>>>>>>> 0de523bc

    /* Create an empty file to retrieve size */
    {
        hid_t file; /* File ID */

        if ((file = H5Fcreate(filename_g, H5F_ACC_TRUNC, H5P_DEFAULT, fapl)) < 0)
            FAIL_STACK_ERROR;

        /* Close file */
        if (H5Fclose(file) < 0)
            FAIL_STACK_ERROR;

        /* Get the size of a file w/no array */
        if ((empty_size_g = h5_get_file_size(filename_g, fapl)) < 0)
            TEST_ERROR;
    }

    /* Initialize extensible array creation parameters */
    init_cparam(&cparam);

    /* Iterate over the testing parameters */
    for (curr_test = EARRAY_TEST_NORMAL; curr_test < EARRAY_TEST_NTESTS; curr_test++) {

        /* Initialize the testing parameters */
        init_tparam(&tparam, &cparam);

        /* Set appropriate testing parameters for each test */
        switch (curr_test) {
            /* "Normal" testing parameters */
            case EARRAY_TEST_NORMAL:
                puts("Testing with normal parameters");
                break;

            /* "Re-open array" testing parameters */
            case EARRAY_TEST_REOPEN:
                puts("Testing with reopen array flag set");
                tparam.reopen_array = EARRAY_TEST_REOPEN;
                break;

            /* An unknown test? */
            case EARRAY_TEST_NTESTS:
            default:
                goto error;
        } /* end switch */

        /* Basic capability tests */
        nerrors += test_create(fapl, &cparam, &tparam);
        nerrors += test_reopen(fapl, &cparam, &tparam);
        nerrors += test_open_twice(fapl, &cparam, &tparam);
        nerrors += test_open_twice_diff(fapl, &cparam, &tparam);
        nerrors += test_delete_open(fapl, &cparam, &tparam);

        /* Iterate over the type of capacity tests */
        for (curr_iter = EARRAY_ITER_FW; curr_iter < EARRAY_ITER_NITERS; curr_iter++) {
            hsize_t sblk;          /* Super block index */
            hsize_t dblk;          /* Data block index */
            hsize_t nelmts;        /* # of elements to test */
            char    test_str[128]; /* String for describing test */
            hsize_t ndblks;        /* # of data blocks tested */

            /* Set appropriate parameters for each type of iteration */
            switch (curr_iter) {
                /* "Forward" testing parameters */
                case EARRAY_ITER_FW:
                    puts("Testing with forward iteration");
                    tparam.eiter = &ea_iter_fw;
                    break;

                /* "Reverse" testing parameters */
                case EARRAY_ITER_RV:
                    puts("Testing with reverse iteration");
                    tparam.eiter = &ea_iter_rv;
                    break;

                /* "Random" testing parameters */
                case EARRAY_ITER_RND:
                    puts("Testing with random iteration");
                    tparam.eiter = &ea_iter_rnd;
                    break;

                /* "Random #2" testing parameters */
                case EARRAY_ITER_RND2:
                    puts("Testing with random #2 iteration");
                    tparam.eiter = &ea_iter_rnd2;
                    break;

                /* "Cyclic" testing parameters */
                case EARRAY_ITER_CYC:
                    puts("Testing with cyclic iteration");
                    tparam.eiter = &ea_iter_cyc;
                    break;

                /* An unknown iteration? */
                case EARRAY_ITER_NITERS:
                default:
                    goto error;
            } /* end switch */

            /* Basic capacity tests */
            nerrors += test_set_elmts(fapl, &cparam, &tparam, (hsize_t)1, "setting first element of array");
            nerrors += test_set_elmts(fapl, &cparam, &tparam, (hsize_t)cparam.idx_blk_elmts,
                                      "setting index block elements of array");

            /* Super Block capacity tests */
            ndblks = 0;
            for (sblk = 0; sblk < 9; sblk++) {
                for (dblk = 0; dblk < tparam.sblk_info[sblk].ndblks; dblk++) {
                    /* Test first element in data block */
                    nelmts = (hsize_t)((hsize_t)1 + cparam.idx_blk_elmts + tparam.sblk_info[sblk].start_idx +
                                       (tparam.sblk_info[sblk].dblk_nelmts * dblk));
                    snprintf(test_str, sizeof(test_str), "setting first element of array's data block #%llu",
                             (unsigned long long)ndblks);
                    nerrors += test_set_elmts(fapl, &cparam, &tparam, nelmts, test_str);

                    /* Test all elements in data block */
                    nelmts = (hsize_t)(cparam.idx_blk_elmts + tparam.sblk_info[sblk].start_idx +
                                       (tparam.sblk_info[sblk].dblk_nelmts * (dblk + 1)));
                    snprintf(test_str, sizeof(test_str), "setting all elements of array's data block #%llu",
                             (unsigned long long)ndblks);
                    nerrors += test_set_elmts(fapl, &cparam, &tparam, nelmts, test_str);

                    /* Increment data block being tested */
                    ndblks++;
                } /* end for */
            }     /* end for */
        }         /* end for */

        /* Check skipping elements */
        nerrors += test_skip_elmts(fapl, &cparam, &tparam, (hsize_t)1, "skipping 1st element");
        nerrors += test_skip_elmts(fapl, &cparam, &tparam, (hsize_t)cparam.idx_blk_elmts,
                                   "skipping index block elements");
        nerrors += test_skip_elmts(fapl, &cparam, &tparam,
                                   (hsize_t)(cparam.idx_blk_elmts + (15 * cparam.data_blk_min_elmts) + 1),
                                   "skipping index block & data block elements");
        nerrors += test_skip_elmts(fapl, &cparam, &tparam,
                                   (hsize_t)(cparam.idx_blk_elmts + (31 * cparam.data_blk_min_elmts) + 1),
                                   "skipping 1st super block elements");
        nerrors += test_skip_elmts(fapl, &cparam, &tparam,
                                   (hsize_t)(cparam.idx_blk_elmts + (63 * cparam.data_blk_min_elmts) + 1),
                                   "skipping 2nd super block elements");
        nerrors += test_skip_elmts(fapl, &cparam, &tparam,
                                   (hsize_t)(cparam.idx_blk_elmts + (127 * cparam.data_blk_min_elmts) + 1),
                                   "skipping 3rd super block elements");
        nerrors += test_skip_elmts(fapl, &cparam, &tparam,
                                   (hsize_t)(cparam.idx_blk_elmts + (255 * cparam.data_blk_min_elmts) + 1),
                                   "skipping 4th super block elements");

        /* Close down testing parameters */
        finish_tparam(&tparam);
    } /* end for */

    /* Verify symbol table messages are cached */
    nerrors += (h5_verify_cached_stabs(FILENAME, fapl) < 0 ? 1 : 0);

    /* Pop API context */
    if (api_ctx_pushed && H5CX_pop(false) < 0)
        FAIL_STACK_ERROR;
    api_ctx_pushed = false;

    if (nerrors)
        goto error;
    puts("All extensible array tests passed.");

    /* Clean up file used */
    h5_cleanup(FILENAME, fapl);

    return 0;

error:
    puts("*** TESTS FAILED ***");

    H5E_BEGIN_TRY
    {
        H5Pclose(fapl);
    }
    H5E_END_TRY

    if (api_ctx_pushed)
        H5CX_pop(false);

    return 1;
} /* end main() */<|MERGE_RESOLUTION|>--- conflicted
+++ resolved
@@ -2297,7 +2297,6 @@
     earray_iter_type_t  curr_iter;                 /* Current iteration type being worked on */
     hid_t               fapl    = H5I_INVALID_HID; /* File access property list for data files */
     unsigned            nerrors = 0;               /* Cumulative error count */
-    time_t              curr_time;                 /* Current time, for seeding random number generator */
     int                 ExpressMode;               /* Test express value */
     bool                api_ctx_pushed = false;    /* Whether API context pushed */
 
@@ -2317,13 +2316,7 @@
     api_ctx_pushed = true;
 
     /* Seed random #'s */
-<<<<<<< HEAD
-    curr_time = HDtime(NULL);
-    srand((unsigned)curr_time);
-=======
-    curr_time = time(NULL);
-    HDsrandom((unsigned)curr_time);
->>>>>>> 0de523bc
+    srand((unsigned)time(NULL));
 
     /* Create an empty file to retrieve size */
     {
