--- conflicted
+++ resolved
@@ -317,11 +317,8 @@
     testhdf5
     cache_image
     ttsafe
-<<<<<<< HEAD
+    thread_id # special link
     mirror_vfd
-=======
-    thread_id # special link
->>>>>>> b27a20f8
 )
 # Only build single source tests here
 foreach (h5_test ${H5_TESTS})
@@ -406,19 +403,6 @@
 endif ()
 set_target_properties (ttsafe PROPERTIES FOLDER test)
 
-<<<<<<< HEAD
-#-- Adding test for mirror_vfd
-add_executable (mirror_vfd ${mirror_vfd_SOURCES})
-target_include_directories (mirror_vfd PRIVATE "${HDF5_SRC_DIR};${HDF5_BINARY_DIR};$<$<BOOL:${HDF5_ENABLE_PARALLEL}>:${MPI_C_INCLUDE_DIRS}>")
-if (NOT BUILD_SHARED_LIBS)
-  TARGET_C_PROPERTIES (mirror_vfd STATIC)
-  target_link_libraries (mirror_vfd PRIVATE ${HDF5_TEST_LIB_TARGET})
-else ()
-  TARGET_C_PROPERTIES (mirror_vfd SHARED)
-  target_link_libraries (mirror_vfd PRIVATE ${HDF5_TEST_LIBSH_TARGET})
-endif ()
-set_target_properties (mirror_vfd PROPERTIES FOLDER test)
-=======
 ######### Special handling for extra link lib of threads #############
 #-- Adding test for thread_id
 add_executable (thread_id ${HDF5_TEST_SOURCE_DIR}/thread_id.c)
@@ -437,7 +421,18 @@
   target_link_libraries (thread_id PRIVATE ${HDF5_TEST_LIBSH_TARGET} $<$<BOOL:${HDF5_ENABLE_THREADSAFE}>:Threads::Threads>)
 endif ()
 set_target_properties (thread_id PROPERTIES FOLDER test)
->>>>>>> b27a20f8
+
+#-- Adding test for mirror_vfd
+add_executable (mirror_vfd ${mirror_vfd_SOURCES})
+target_include_directories (mirror_vfd PRIVATE "${HDF5_SRC_DIR};${HDF5_BINARY_DIR};$<$<BOOL:${HDF5_ENABLE_PARALLEL}>:${MPI_C_INCLUDE_DIRS}>")
+if (NOT BUILD_SHARED_LIBS)
+  TARGET_C_PROPERTIES (mirror_vfd STATIC)
+  target_link_libraries (mirror_vfd PRIVATE ${HDF5_TEST_LIB_TARGET})
+else ()
+  TARGET_C_PROPERTIES (mirror_vfd SHARED)
+  target_link_libraries (mirror_vfd PRIVATE ${HDF5_TEST_LIBSH_TARGET})
+endif ()
+set_target_properties (mirror_vfd PROPERTIES FOLDER test)
 
 ##############################################################################
 ###           A D D I T I O N A L   T E S T S                              ###
