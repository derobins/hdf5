/* * * * * * * * * * * * * * * * * * * * * * * * * * * * * * * * * * * * * * *
 * Copyright by The HDF Group.                                               *
 * All rights reserved.                                                      *
 *                                                                           *
 * This file is part of HDF5.  The full HDF5 copyright notice, including     *
 * terms governing use, modification, and redistribution, is contained in    *
 * the COPYING file, which can be found at the root of the source code       *
 * distribution tree, or in https://www.hdfgroup.org/licenses.               *
 * If you do not have access to either file, you may request a copy from     *
 * help@hdfgroup.org.                                                        *
 * * * * * * * * * * * * * * * * * * * * * * * * * * * * * * * * * * * * * * */

/*
 * Purpose:     Test H5Dwrite_multi() and H5Dread_multi using randomized
 *              parameters.  Also tests H5Dwrite() and H5Dread() using a similar
 *              method.
 */

#include "h5test.h"

#define NAME_BUF_SIZE     1024
#define MAX_DSETS         6
#define MAX_DSET_X        10
#define MAX_DSET_Y        10
#define MAX_CHUNK_X       4
#define MAX_CHUNK_Y       4
#define MAX_HS_X          6
#define MAX_HS_Y          6
#define MAX_HS            3
#define MAX_POINTS        6
#define OPS_PER_FILE      50
#define DSET_MAX_NAME_LEN 8
#define EXT_FILENAME      "mdset_ext.h5"
#define SOURCE_DS_NAME    "vds_source"

/* Option flags */
#define MDSET_FLAG_CHUNK     0x01u
#define MDSET_FLAG_MLAYOUT   0x02u
#define MDSET_FLAG_SHAPESAME 0x04u
#define MDSET_FLAG_MDSET     0x08u
#define MDSET_FLAG_TCONV     0x10u
#define MDSET_FLAG_FILTER    0x20u
#define MDSET_ALL_FLAGS                                                                                      \
    (MDSET_FLAG_CHUNK | MDSET_FLAG_MLAYOUT | MDSET_FLAG_SHAPESAME | MDSET_FLAG_MDSET | MDSET_FLAG_TCONV |    \
     MDSET_FLAG_FILTER)

static const char *FILENAME[] = {"mdset", "mdset1", "mdset2", NULL};

/* Names for datasets */
char dset_name[MAX_DSETS][DSET_MAX_NAME_LEN];

/* Whether these filters are available */
htri_t deflate_avail    = false;
htri_t fletcher32_avail = false;

static int
test_mdset_location(hid_t fapl_id)
{
    hid_t       file_id1, file_id2;
    herr_t      ret;
    hid_t       dset_ids[2];
    hid_t       mem_type_ids[2];
    hid_t       mem_space_ids[2];
    hid_t       file_space_ids[2];
    void       *rbufs[2];
    const void *wbufs[2];
    hsize_t     dset_dims[2];
    int        *buf = NULL;
    char        filename1[NAME_BUF_SIZE];
    char        filename2[NAME_BUF_SIZE];

    TESTING("mdset location");

    h5_fixname(FILENAME[1], fapl_id, filename1, sizeof filename1);
    h5_fixname(FILENAME[2], fapl_id, filename2, sizeof filename2);

    /* Create files */
    if ((file_id1 = H5Fcreate(filename1, H5F_ACC_TRUNC, H5P_DEFAULT, fapl_id)) < 0)
        TEST_ERROR;
    if ((file_id2 = H5Fcreate(filename2, H5F_ACC_TRUNC, H5P_DEFAULT, fapl_id)) < 0)
        TEST_ERROR;

    if (NULL == (buf = (int *)calloc(2 * MAX_DSET_X * MAX_DSET_Y, sizeof(int))))
        TEST_ERROR;

    /* Generate memory dataspace */
    dset_dims[0] = MAX_DSET_X;
    dset_dims[1] = MAX_DSET_Y;
    if ((file_space_ids[0] = H5Screate_simple(2, dset_dims, NULL)) < 0)
        TEST_ERROR;
    if ((file_space_ids[1] = H5Screate_simple(2, dset_dims, NULL)) < 0)
        TEST_ERROR;

    mem_space_ids[0] = H5S_ALL;
    mem_space_ids[1] = H5S_ALL;

    mem_type_ids[0] = H5T_NATIVE_UINT;
    mem_type_ids[1] = H5T_NATIVE_UINT;

    if ((dset_ids[0] = H5Dcreate2(file_id1, dset_name[0], H5T_NATIVE_UINT, file_space_ids[0], H5P_DEFAULT,
                                  H5P_DEFAULT, H5P_DEFAULT)) < 0)
        TEST_ERROR;
    if ((dset_ids[1] = H5Dcreate2(file_id2, dset_name[1], H5T_NATIVE_UINT, file_space_ids[1], H5P_DEFAULT,
                                  H5P_DEFAULT, H5P_DEFAULT)) < 0)
        TEST_ERROR;

    wbufs[0] = buf;
    wbufs[1] = buf + (MAX_DSET_X * MAX_DSET_Y);

    H5E_BEGIN_TRY
    {
        ret = H5Dwrite_multi(2, dset_ids, mem_type_ids, mem_space_ids, file_space_ids, H5P_DEFAULT, wbufs);
    }
    H5E_END_TRY

    if (ret >= 0) {
        fprintf(stderr, "H5Dmulti_write with datasets in multiple files should fail.\n");
        TEST_ERROR;
    }

    rbufs[0] = buf;
    rbufs[1] = buf + (MAX_DSET_X * MAX_DSET_Y);

    H5E_BEGIN_TRY
    {
        ret = H5Dread_multi(2, dset_ids, mem_type_ids, mem_space_ids, file_space_ids, H5P_DEFAULT, rbufs);
    }
    H5E_END_TRY

    if (ret >= 0) {
        fprintf(stderr, "H5Dmulti_read with datasets in multiple files should fail.\n");
        TEST_ERROR;
    }

    H5Dclose(dset_ids[0]);
    H5Sclose(file_space_ids[0]);
    H5Dclose(dset_ids[1]);
    H5Sclose(file_space_ids[1]);
    H5Fclose(file_id1);
    H5Fclose(file_id2);

    if (buf)
        free(buf);

    PASSED();
    return 0;

error:
    if (buf)
        free(buf);
    return -1;
}

/*-------------------------------------------------------------------------
 * Function:    test_mdset
 *
 * Purpose:     Test randomized I/O using one or more datasets.  Creates a
 *              file, runs OPS_PER_FILE read or write operations verifying
 *              that reads return the expected data, then closes the file.
 *              Runs the test with a new file niter times.
 *
 *              The operations can use either hyperslab or point
 *              selections.  Options are available for chunked or
 *              contiguous layout, use of multiple datasets and H5D*_multi
 *              calls, and use of the "shapesame" algorithm code path.  To
 *              avoid the shapesame path when that option is not set, this
 *              function simply adds a dimension to the memory buffer in a
 *              way that the shapesame code is not designed to handle.
 *
 * Return:      Number of errors
 *
 *-------------------------------------------------------------------------
 */
static int
test_mdset(size_t niter, unsigned flags, hid_t fapl_id)
{
    hid_t       dset_ids[MAX_DSETS];
    hid_t       mem_type_ids[MAX_DSETS];
    hid_t       mem_space_ids[MAX_DSETS];
    hid_t       file_space_ids[MAX_DSETS];
    void       *rbufs[MAX_DSETS];
    const void *wbufs[MAX_DSETS];
    size_t      max_dsets;
    size_t      buf_size;
    size_t      ndsets;
    hid_t       file_id = H5I_INVALID_HID;
    hid_t       dcpl_id[MAX_DSETS];
    hsize_t     dset_dims[MAX_DSETS][3];
    hsize_t     chunk_dims[2];
    hsize_t     max_dims[2] = {H5S_UNLIMITED, H5S_UNLIMITED};
    unsigned   *rbuf        = NULL;
    unsigned   *rbufi[MAX_DSETS][MAX_DSET_X];
    unsigned   *erbuf = NULL;
    unsigned   *erbufi[MAX_DSETS][MAX_DSET_X];
    unsigned   *wbuf = NULL;
    unsigned   *wbufi[MAX_DSETS][MAX_DSET_X];
    unsigned   *efbuf = NULL;
    unsigned   *efbufi[MAX_DSETS][MAX_DSET_X];
    bool        do_read;
    hsize_t     start[3];
    hsize_t     count[3];
    hsize_t     points[3 * MAX_POINTS];
    char        filename[NAME_BUF_SIZE];
    size_t      i, j, k, l, m, n;

    TESTING("random I/O");

    h5_fixname(FILENAME[0], fapl_id, filename, sizeof filename);

    /* Calculate maximum number of datasets */
    max_dsets = (flags & MDSET_FLAG_MDSET) ? MAX_DSETS : 1;

    /* Calculate buffer size */
    buf_size = max_dsets * MAX_DSET_X * MAX_DSET_Y * sizeof(unsigned);

    /* Initialize dcpl_id array */
    for (i = 0; i < max_dsets; i++)
        dcpl_id[i] = -1;

    /* Allocate buffers */
    if (NULL == (rbuf = (unsigned *)malloc(buf_size)))
        TEST_ERROR;
    if (NULL == (erbuf = (unsigned *)malloc(buf_size)))
        TEST_ERROR;
    if (NULL == (wbuf = (unsigned *)malloc(buf_size)))
        TEST_ERROR;
    if (NULL == (efbuf = (unsigned *)malloc(buf_size)))
        TEST_ERROR;

    /* Initialize buffer indices */
    for (i = 0; i < max_dsets; i++)
        for (j = 0; j < MAX_DSET_X; j++) {
            rbufi[i][j]  = rbuf + (i * MAX_DSET_X * MAX_DSET_Y) + (j * MAX_DSET_Y);
            erbufi[i][j] = erbuf + (i * MAX_DSET_X * MAX_DSET_Y) + (j * MAX_DSET_Y);
            wbufi[i][j]  = wbuf + (i * MAX_DSET_X * MAX_DSET_Y) + (j * MAX_DSET_Y);
            efbufi[i][j] = efbuf + (i * MAX_DSET_X * MAX_DSET_Y) + (j * MAX_DSET_Y);
        } /* end for */

    /* Initialize 3rd dimension information (for tricking library into using
     * non-"shapesame" code */
    for (i = 0; i < max_dsets; i++)
        dset_dims[i][2] = 1;
    start[2] = 0;
    count[2] = 1;

    /* Initialize IDs */
    for (i = 0; i < max_dsets; i++) {
        dset_ids[i]       = -1;
        file_space_ids[i] = -1;
        mem_type_ids[i]   = H5T_NATIVE_UINT;
        mem_space_ids[i]  = -1;
    } /* end for */

    /* Generate memory dataspace */
    dset_dims[0][0] = MAX_DSET_X;
    dset_dims[0][1] = MAX_DSET_Y;
    if ((mem_space_ids[0] = H5Screate_simple((flags & MDSET_FLAG_SHAPESAME) ? 2 : 3, dset_dims[0], NULL)) < 0)
        TEST_ERROR;
    for (i = 1; i < max_dsets; i++)
        if ((mem_space_ids[i] = H5Scopy(mem_space_ids[0])) < 0)
            TEST_ERROR;

    /* Create dcpl 0 */
    if ((dcpl_id[0] = H5Pcreate(H5P_DATASET_CREATE)) < 0)
        TEST_ERROR;

    /* Set fill time to alloc, and alloc time to early (so we always know
     * what's in the file) */
    if (H5Pset_fill_time(dcpl_id[0], H5D_FILL_TIME_ALLOC) < 0)
        TEST_ERROR;
    if (H5Pset_alloc_time(dcpl_id[0], H5D_ALLOC_TIME_EARLY) < 0)
        TEST_ERROR;

    /* Set filters if requested */
    if (flags & MDSET_FLAG_FILTER) {
        if (fletcher32_avail)
            if (H5Pset_fletcher32(dcpl_id[0]) < 0)
                TEST_ERROR;
        if (deflate_avail)
            if (H5Pset_deflate(dcpl_id[0], 1) < 0)
                TEST_ERROR;
    }

    /* Copy dcpl 0 to other slots in dcpl_id array */
    for (i = 1; i < MAX_DSETS; i++)
        if ((dcpl_id[i] = H5Pcopy(dcpl_id[0])) < 0)
            TEST_ERROR;

    /* If this is a multi layout run, set up different filters and layouts. Chunked and virtual
     * datasets will be set every iteration (with different dims), and contiguous is the default, so
     * no need to set either of those. */
    if (flags & MDSET_FLAG_MLAYOUT) {
        /* Set filters on dataset 2 */
        if (fletcher32_avail)
            if (H5Pset_fletcher32(dcpl_id[2]) < 0)
                TEST_ERROR;
        if (deflate_avail)
            if (H5Pset_deflate(dcpl_id[2], 1) < 0)
                TEST_ERROR;

        /* Dataset 3 is compact */
        if (H5Pset_layout(dcpl_id[3], H5D_COMPACT) < 0)
            TEST_ERROR;

        /* Dataset 4 is external */
        if (H5Pset_external(dcpl_id[4], EXT_FILENAME, 0, H5F_UNLIMITED) < 0)
            TEST_ERROR;
    }

    for (i = 0; i < niter; i++) {
        /* Determine number of datasets */
        ndsets = (flags & MDSET_FLAG_MLAYOUT) ? 6
                 : (flags & MDSET_FLAG_MDSET) ? (size_t)((size_t)rand() % max_dsets) + 1
                                              : 1;

        /* Create file */
        if ((file_id = H5Fcreate(filename, H5F_ACC_TRUNC, H5P_DEFAULT, fapl_id)) < 0)
            TEST_ERROR;

        /* Create datasets */
        for (j = 0; j < ndsets; j++) {
            hid_t source_dset;

            bool use_chunk =
                (flags & MDSET_FLAG_CHUNK) || ((flags & MDSET_FLAG_MLAYOUT) && (j == 1 || j == 2));

            /* Generate file dataspace */
            dset_dims[j][0] = (hsize_t)((rand() % MAX_DSET_X) + 1);
            dset_dims[j][1] = (hsize_t)((rand() % MAX_DSET_Y) + 1);
            if ((file_space_ids[j] = H5Screate_simple(2, dset_dims[j], use_chunk ? max_dims : NULL)) < 0)
                TEST_ERROR;

            /* Generate chunk if called for by configuration (multi layout uses chunked for datasets
             * 1 and 2) */
            if (use_chunk) {
                chunk_dims[0] = (hsize_t)((rand() % MAX_CHUNK_X) + 1);
                chunk_dims[1] = (hsize_t)((rand() % MAX_CHUNK_Y) + 1);
                if (H5Pset_chunk(dcpl_id[j], 2, chunk_dims) < 0)
                    TEST_ERROR;
            } /* end if */
            else if ((flags & MDSET_FLAG_CHUNK) && j == 5) {
                /* Dataset 5 is virtual in multi layout case */
                /* Set to contiguous to clear previous VDS settings */
                if (H5Pset_layout(dcpl_id[j], H5D_CONTIGUOUS) < 0)
                    TEST_ERROR;

                /* Set virtual dataset layout, ALL<>ALL mapping */
                if (H5Pset_virtual(dcpl_id[j], file_space_ids[j], ".", SOURCE_DS_NAME, file_space_ids[j]) < 0)
                    TEST_ERROR;
            }

            /* Create dataset */
            /* If MDSET_FLAG_TCONV is set, use a different datatype with 50% probability, so
             * some datasets require type conversion and others do not */
            if ((dset_ids[j] =
                     H5Dcreate2(file_id, dset_name[j],
                                (flags & MDSET_FLAG_TCONV && rand() % 2) ? H5T_NATIVE_LONG : H5T_NATIVE_UINT,
                                file_space_ids[j], H5P_DEFAULT, dcpl_id[j], H5P_DEFAULT)) < 0)
                TEST_ERROR;

            /* Create virtual source dataset if necessary.  Use dcpl_id[0] for a contiguous dataset
             */
            if ((flags & MDSET_FLAG_MLAYOUT) && (j == 6)) {
                if ((source_dset = H5Dcreate2(file_id, SOURCE_DS_NAME,
                                              (flags & MDSET_FLAG_TCONV && rand() % 2) ? H5T_NATIVE_LONG
                                                                                       : H5T_NATIVE_UINT,
                                              file_space_ids[j], H5P_DEFAULT, dcpl_id[0], H5P_DEFAULT)) < 0)
                    TEST_ERROR;
                if (H5Dclose(source_dset) < 0)
                    TEST_ERROR;
            }
        } /* end for */

        /* Initialize read buffer and expected read buffer */
        (void)memset(rbuf, 0, buf_size);
        (void)memset(erbuf, 0, buf_size);

        /* Initialize write buffer */
        for (j = 0; j < max_dsets; j++)
            for (k = 0; k < MAX_DSET_X; k++)
                for (l = 0; l < MAX_DSET_Y; l++)
                    wbufi[j][k][l] = (unsigned)((j * MAX_DSET_X * MAX_DSET_Y) + (k * MAX_DSET_Y) + l);

        /* Initialize expected file buffer */
        (void)memset(efbuf, 0, buf_size);

        /* Perform read/write operations */
        for (j = 0; j < OPS_PER_FILE; j++) {
            /* Decide whether to read or write.  Can't read on the first iteration with external
             * layout because the write is needed to create the external file. */
            do_read = (j == 0 && flags & MDSET_FLAG_MLAYOUT) ? false : (bool)(rand() % 2);

            /* Loop over datasets */
            for (k = 0; k < ndsets; k++) {
                int sel_type;

                /* Reset selection */
                if (H5Sselect_none(mem_space_ids[k]) < 0)
                    TEST_ERROR;
                if (H5Sselect_none(file_space_ids[k]) < 0)
                    TEST_ERROR;

                /* Decide whether to do a hyperslab, point, or all selection */
                sel_type = rand() % 3;
                if (sel_type == 0) {
                    /* Hyperslab */
                    size_t nhs      = (size_t)((rand() % MAX_HS) + 1); /* Number of hyperslabs */
                    size_t max_hs_x = (MAX_HS_X <= dset_dims[k][0])
                                          ? MAX_HS_X
                                          : dset_dims[k][0]; /* Determine maximum hyperslab size in X */
                    size_t max_hs_y = (MAX_HS_Y <= dset_dims[k][1])
                                          ? MAX_HS_Y
                                          : dset_dims[k][1]; /* Determine maximum hyperslab size in Y */

                    for (l = 0; l < nhs; l++) {
                        /* Generate hyperslab */
                        count[0] = (hsize_t)(((hsize_t)rand() % max_hs_x) + 1);
                        count[1] = (hsize_t)(((hsize_t)rand() % max_hs_y) + 1);
                        start[0] = (count[0] == dset_dims[k][0])
                                       ? 0
                                       : (hsize_t)rand() % (dset_dims[k][0] - count[0] + 1);
                        start[1] = (count[1] == dset_dims[k][1])
                                       ? 0
                                       : (hsize_t)rand() % (dset_dims[k][1] - count[1] + 1);

                        /* Select hyperslab */
                        if (H5Sselect_hyperslab(mem_space_ids[k], H5S_SELECT_OR, start, NULL, count, NULL) <
                            0)
                            TEST_ERROR;
                        if (H5Sselect_hyperslab(file_space_ids[k], H5S_SELECT_OR, start, NULL, count, NULL) <
                            0)
                            TEST_ERROR;

                        /* Update expected buffers */
                        if (do_read) {
                            for (m = start[0]; m < (start[0] + count[0]); m++)
                                for (n = start[1]; n < (start[1] + count[1]); n++)
                                    erbufi[k][m][n] = efbufi[k][m][n];
                        } /* end if */
                        else
                            for (m = start[0]; m < (start[0] + count[0]); m++)
                                for (n = start[1]; n < (start[1] + count[1]); n++)
                                    efbufi[k][m][n] = wbufi[k][m][n];
                    } /* end for */
                }     /* end if */
                else if (sel_type == 1) {
                    /* Point selection */
                    size_t npoints = (size_t)(((size_t)rand() % MAX_POINTS) + 1); /* Number of points */

                    /* Generate points */
                    for (l = 0; l < npoints; l++) {
                        points[2 * l]       = (unsigned)((hsize_t)rand() % dset_dims[k][0]);
                        points[(2 * l) + 1] = (unsigned)((hsize_t)rand() % dset_dims[k][1]);
                    } /* end for */

                    /* Select points in file */
                    if (H5Sselect_elements(file_space_ids[k], H5S_SELECT_APPEND, npoints, points) < 0)
                        TEST_ERROR;

                    /* Update expected buffers */
                    if (do_read) {
                        for (l = 0; l < npoints; l++)
                            erbufi[k][points[2 * l]][points[(2 * l) + 1]] =
                                efbufi[k][points[2 * l]][points[(2 * l) + 1]];
                    } /* end if */
                    else
                        for (l = 0; l < npoints; l++)
                            efbufi[k][points[2 * l]][points[(2 * l) + 1]] =
                                wbufi[k][points[2 * l]][points[(2 * l) + 1]];

                    /* Convert to 3D for memory selection, if not using
                     * "shapesame" */
                    if (!(flags & MDSET_FLAG_SHAPESAME)) {
                        for (l = npoints - 1; l > 0; l--) {
                            points[(3 * l) + 2] = 0;
                            points[(3 * l) + 1] = points[(2 * l) + 1];
                            points[3 * l]       = points[2 * l];
                        } /* end for */
                        points[2] = 0;
                    } /* end if */

                    /* Select points in memory */
                    if (H5Sselect_elements(mem_space_ids[k], H5S_SELECT_APPEND, npoints, points) < 0)
                        TEST_ERROR;
                } /* end else */
                else {
                    /* All selection */
                    /* Select entire dataset in file */
                    if (H5Sselect_all(file_space_ids[k]) < 0)
                        TEST_ERROR;

                    /* Select entire dataset in memory using hyperslab */
                    start[0] = 0;
                    start[1] = 0;
                    count[0] = dset_dims[k][0];
                    count[1] = dset_dims[k][1];
                    if (H5Sselect_hyperslab(mem_space_ids[k], H5S_SELECT_SET, start, NULL, count, NULL) < 0)
                        TEST_ERROR;

                    /* Update expected buffers */
                    if (do_read) {
                        for (m = 0; m < dset_dims[k][0]; m++)
                            for (n = 0; n < dset_dims[k][1]; n++)
                                erbufi[k][m][n] = efbufi[k][m][n];
                    } /* end if */
                    else
                        for (m = 0; m < dset_dims[k][0]; m++)
                            for (n = 0; n < dset_dims[k][1]; n++)
                                efbufi[k][m][n] = wbufi[k][m][n];
                }
            } /* end for */

            /* Perform I/O */
            if (do_read) {
                if (flags & MDSET_FLAG_MDSET) {
                    /* Set buffers */
                    for (k = 0; k < ndsets; k++)
                        rbufs[k] = rbufi[k][0];

                    /* Read datasets */
                    if (H5Dread_multi(ndsets, dset_ids, mem_type_ids, mem_space_ids, file_space_ids,
                                      H5P_DEFAULT, rbufs) < 0)
                        TEST_ERROR;
                } /* end if */
                else
                    /* Read */
                    if (H5Dread(dset_ids[0], mem_type_ids[0], mem_space_ids[0], file_space_ids[0],
                                H5P_DEFAULT, rbuf) < 0)
                        TEST_ERROR;

                /* Verify data */
                if (0 != memcmp(rbuf, erbuf, buf_size))
                    TEST_ERROR;
            } /* end if */
            else {
                if (flags & MDSET_FLAG_MDSET) {
                    /* Set buffers */
                    for (k = 0; k < ndsets; k++)
                        wbufs[k] = wbufi[k][0];

                    /* Write datasets */
                    if (H5Dwrite_multi(ndsets, dset_ids, mem_type_ids, mem_space_ids, file_space_ids,
                                       H5P_DEFAULT, wbufs) < 0)
                        TEST_ERROR;
                } /* end if */
                else
                    /* Write */
                    if (H5Dwrite(dset_ids[0], mem_type_ids[0], mem_space_ids[0], file_space_ids[0],
                                 H5P_DEFAULT, wbuf) < 0)
                        TEST_ERROR;

                /* Update wbuf */
                for (l = 0; l < max_dsets; l++)
                    for (m = 0; m < MAX_DSET_X; m++)
                        for (n = 0; n < MAX_DSET_Y; n++)
                            wbufi[l][m][n] += (unsigned)max_dsets * MAX_DSET_X * MAX_DSET_Y;
            } /* end else */
        }     /* end for */

        /* Close */
        for (j = 0; j < ndsets; j++) {
            if (H5Dclose(dset_ids[j]) < 0)
                TEST_ERROR;
            dset_ids[j] = -1;
            if (H5Sclose(file_space_ids[j]) < 0)
                TEST_ERROR;
            file_space_ids[j] = -1;
        } /* end for */
        if (H5Fclose(file_id) < 0)
            TEST_ERROR;
        file_id = -1;

        /* Cleanup external file.  Need to do this because otherwise there is garbage when the
         * dataset is created, even with early allocation and fill time. */
        HDremove(EXT_FILENAME);
    } /* end for */

    /* Close */
    for (i = 0; i < max_dsets; i++) {
        if (H5Sclose(mem_space_ids[i]) < 0)
            TEST_ERROR;
        mem_space_ids[i] = -1;
    } /* end for */
    for (i = 0; i < MAX_DSETS; i++) {
        if (H5Pclose(dcpl_id[i]) < 0)
            TEST_ERROR;
        dcpl_id[i] = -1;
    }
    free(rbuf);
    rbuf = NULL;
    free(erbuf);
    erbuf = NULL;
    free(wbuf);
    wbuf = NULL;
    free(efbuf);
    efbuf = NULL;

    PASSED();

    return 0;

error:
    H5E_BEGIN_TRY
    {
        for (i = 0; i < max_dsets; i++) {
            H5Dclose(dset_ids[i]);
            H5Sclose(mem_space_ids[i]);
            H5Sclose(file_space_ids[i]);
            H5Pclose(dcpl_id[i]);
        } /* end for */
        H5Fclose(file_id);
    }
    H5E_END_TRY
    if (rbuf)
        free(rbuf);
    if (erbuf)
        free(erbuf);
    if (wbuf)
        free(wbuf);
    if (efbuf)
        free(efbuf);

    return -1;
} /* end test_mdset() */

/*-------------------------------------------------------------------------
 * Function:    main
 *
 * Purpose:     Runs all tests with all combinations of configuration
 *              flags.
 *
 * Return:      Success:        0
 *              Failure:        1
 *
 *-------------------------------------------------------------------------
 */
int
main(void)
{
    hid_t    fapl_id;
    int      nerrors = 0;
    unsigned i;
    int      ret;

    h5_reset();
    fapl_id = h5_fileaccess();

    /* Initialize random number seed */
<<<<<<< HEAD
    srand((unsigned)HDtime(NULL));
=======
    HDsrandom((unsigned)time(NULL));
>>>>>>> 0de523bc

    /* Fill dset_name array */
    for (i = 0; i < MAX_DSETS; i++) {
        if ((ret = snprintf(dset_name[i], DSET_MAX_NAME_LEN, "dset%u", i)) < 0)
            TEST_ERROR;
        if (ret >= DSET_MAX_NAME_LEN)
            TEST_ERROR;
    } /* end for */

    /* Check if deflate and fletcher32 filters are available */
    if ((deflate_avail = H5Zfilter_avail(H5Z_FILTER_DEFLATE)) < 0)
        TEST_ERROR;
    if ((fletcher32_avail = H5Zfilter_avail(H5Z_FILTER_FLETCHER32)) < 0)
        TEST_ERROR;

    for (i = 0; i <= MDSET_ALL_FLAGS; i++) {
        /* Skip incompatible flag combinations */
        if (((i & MDSET_FLAG_MLAYOUT) && (i & MDSET_FLAG_CHUNK)) ||
            ((i & MDSET_FLAG_MLAYOUT) && !(i & MDSET_FLAG_MDSET)) ||
            ((i & MDSET_FLAG_FILTER) && !(i & MDSET_FLAG_CHUNK)))
            continue;

        /* Print flag configuration */
        puts("\nConfiguration:");
        printf("  Layout:          %s\n", (i & MDSET_FLAG_MLAYOUT) ? "Multi"
                                          : (i & MDSET_FLAG_CHUNK) ? "Chunked"
                                                                   : "Contiguous");
        printf("  Shape same:      %s\n", (i & MDSET_FLAG_SHAPESAME) ? "Yes" : "No");
        printf("  I/O type:        %s\n", (i & MDSET_FLAG_MDSET) ? "Multi" : "Single");
        printf("  Type conversion: %s\n", (i & MDSET_FLAG_TCONV) ? "Yes" : "No");
        printf("  Data filter:     %s\n", (i & MDSET_FLAG_MLAYOUT)  ? "Mixed"
                                          : (i & MDSET_FLAG_FILTER) ? "Yes"
                                                                    : "No");

        nerrors += test_mdset(50, i, fapl_id);
    }

    /* test all datasets in same container */
    nerrors += test_mdset_location(fapl_id);

    h5_cleanup(FILENAME, fapl_id);

    if (nerrors)
        goto error;
    puts("All multi dataset tests passed.");

    return 0;

error:
    nerrors = MAX(1, nerrors);
    printf("***** %d multi dataset TEST%s FAILED! *****\n", nerrors, 1 == nerrors ? "" : "S");
    return 1;
} /* end main() */<|MERGE_RESOLUTION|>--- conflicted
+++ resolved
@@ -646,11 +646,7 @@
     fapl_id = h5_fileaccess();
 
     /* Initialize random number seed */
-<<<<<<< HEAD
-    srand((unsigned)HDtime(NULL));
-=======
-    HDsrandom((unsigned)time(NULL));
->>>>>>> 0de523bc
+    srand((unsigned)time(NULL));
 
     /* Fill dset_name array */
     for (i = 0; i < MAX_DSETS; i++) {
