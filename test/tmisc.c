--- conflicted
+++ resolved
@@ -337,7 +337,6 @@
    See https://nvd.nist.gov/vuln/detail/CVE-2020-10812 */
 #define CVE_2020_10812_FILENAME "cve_2020_10812.h5"
 
-<<<<<<< HEAD
 /* Definitions for misc. test #38 */
 #define MISC38A_FILE     "tmisc38a.h5"
 #define MISC38A_DSETNAME "Fletcher_float_data_be"
@@ -350,11 +349,7 @@
 
 #define MISC39_FILE "type_conversion_path_table_issue.h5"
 #define MISC40_FILE "set_est_link_info.h5"
-=======
-#define MISC38_FILE "type_conversion_path_table_issue.h5"
-#define MISC39_FILE "set_est_link_info.h5"
-#define MISC40_FILE "obj_props_intermediate.h5"
->>>>>>> e2ea0a3a
+#define MISC41_FILE "obj_props_intermediate.h5"
 
 /****************************************************************
 **
@@ -6876,12 +6871,12 @@
 
 /****************************************************************
 **
-**  test_misc40(): Test that object creation properties are propagated
+**  test_misc41(): Test that object creation properties are propagated
 **  to intermediate groups.
 **
 ****************************************************************/
 static void
-test_misc40(void)
+test_misc41(void)
 {
     hid_t    lcpl        = H5I_INVALID_HID;
     hid_t    gcpl        = H5I_INVALID_HID;
@@ -6908,7 +6903,7 @@
     status = H5Pset_create_intermediate_group(lcpl, 1);
     CHECK(status, FAIL, "H5Pset_create_intermediate_group");
 
-    fid = H5Fcreate(MISC40_FILE, H5F_ACC_TRUNC, H5P_DEFAULT, H5P_DEFAULT);
+    fid = H5Fcreate(MISC41_FILE, H5F_ACC_TRUNC, H5P_DEFAULT, H5P_DEFAULT);
     CHECK(fid, FAIL, "H5Fcreate");
 
     /*
@@ -7089,7 +7084,7 @@
     status = H5Pclose(lcpl);
     CHECK(status, FAIL, "H5Pclose");
 
-} /* end test_misc40() */
+} /* end test_misc41() */
 
 /****************************************************************
 **
@@ -7163,15 +7158,10 @@
     test_misc35(); /* Test behavior of free-list & allocation statistics API calls */
     test_misc36(); /* Exercise H5atclose and H5is_library_terminating */
     test_misc37(); /* Test for seg fault failure at file close */
-<<<<<<< HEAD
     test_misc38(); /* Test for seg fault when opening corrupted object header */
     test_misc39(); /* Test for type conversion path table issue */
     test_misc40(); /* Ensure H5Pset_est_link_info() handles large values */
-=======
-    test_misc38(); /* Test for type conversion path table issue */
-    test_misc39(); /* Ensure H5Pset_est_link_info() handles large values */
-    test_misc40(); /* Test object properties propagated to intermediate groups */
->>>>>>> e2ea0a3a
+    test_misc41(); /* Test object properties propagated to intermediate groups */
 
 } /* test_misc() */
 
@@ -7230,6 +7220,7 @@
         H5Fdelete(MISC38C_FILE, H5P_DEFAULT);
         H5Fdelete(MISC39_FILE, H5P_DEFAULT);
         H5Fdelete(MISC40_FILE, H5P_DEFAULT);
+        H5Fdelete(MISC41_FILE, H5P_DEFAULT);
     }
     H5E_END_TRY
 } /* end cleanup_misc() */