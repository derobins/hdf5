--- conflicted
+++ resolved
@@ -582,11 +582,7 @@
     printf("\n");
 
     /* Set the random # seed */
-<<<<<<< HEAD
-    srand((unsigned)HDtime(NULL));
-=======
-    HDsrandom((unsigned)time(NULL));
->>>>>>> 0de523bc
+    srand((unsigned)time(NULL));
 
     /* Check to see if the file system supports POSIX-style sparse files.
      * Windows NTFS does not, so we want to avoid tests which create
