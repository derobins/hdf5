/* * * * * * * * * * * * * * * * * * * * * * * * * * * * * * * * * * * * * * *
 * Copyright by The HDF Group.                                               *
 * All rights reserved.                                                      *
 *                                                                           *
 * This file is part of HDF5.  The full HDF5 copyright notice, including     *
 * terms governing use, modification, and redistribution, is contained in    *
 * the COPYING file, which can be found at the root of the source code       *
 * distribution tree, or in https://www.hdfgroup.org/licenses.               *
 * If you do not have access to either file, you may request a copy from     *
 * help@hdfgroup.org.                                                        *
 * * * * * * * * * * * * * * * * * * * * * * * * * * * * * * * * * * * * * * */

/*
 * Purpose: Tests closing the library after reference counts have been
 *          manipulated.
 */
#include "h5test.h"

#define APPREF_DSET  "test_dset"
#define APPREF_ATTR  "test_attr"
#define APPREF_GROUP "test_grp"

#define ERR_WIDTH 40 /* Width of output for the SIGABRT handler */
#define MAX_NINC  16 /* Maximum increments of a reference count */

/* Macro to increment the reference count on id a random number of times (from
 * 1 to MAX_NINC).  Assumes integers i and ninc are in scope. */
#define RAND_INC(id)                                                                                         \
    do {                                                                                                     \
        ninc = (rand() % MAX_NINC) + 1;                                                                      \
                                                                                                             \
        for (i = 0; i < ninc; i++)                                                                           \
            if (H5Iinc_ref(ids[id]) != i + 2)                                                                \
                TEST_ERROR;                                                                                  \
                                                                                                             \
        rc[id] = ninc + 1;                                                                                   \
    } while (0)

typedef enum {
    T_FILE,
    T_PLIST,
    T_PCLASS,
    T_TYPE,
    T_SPACE,
    T_DSET,
    T_ATTR,
    T_GROUP,
    T_ECLASS,
    T_EMSG,
    T_ESTACK,
    T_NUMCLASSES
} id_class_t;

static const char *FILENAME[] = {"app_ref", NULL};

static const char *IDNAME[T_NUMCLASSES] = {"File",        "Property List", "Property Class", "Datatype",
                                           "Dataspace",   "Dataset",       "Attribute",      "Group",
                                           "Error Class", "Error Message", "Error Stack"};

static int rc[T_NUMCLASSES];

void Abrt_Handler(int sig);

/* Handler for SIGABRT - prints the reference count on each id */
void
Abrt_Handler(int H5_ATTR_UNUSED sig)
{
    int i, n;

    const char *string = " ID reference count: ";
    for (i = 0; i < T_NUMCLASSES; i++) {
        fprintf(stderr, "%s%s", IDNAME[i], string);
        n = (int)(strlen(IDNAME[i]) + strlen(string));
        fprintf(stderr, "%*d\n", (n < ERR_WIDTH) ? (ERR_WIDTH - n) : 0, rc[i]);
    }
}

/* Main test routine */
int
main(void)
{
    const char *driver_name; /* File Driver value from environment */
    hid_t       ids[T_NUMCLASSES];
    hid_t       fapl; /* File Access Property List */
    int         ninc;
    int         i;
    char        filename[1024];

    h5_reset();
    h5_fixname(FILENAME[0], H5P_DEFAULT, filename, sizeof filename);

<<<<<<< HEAD
    srand((unsigned)HDtime(NULL));
=======
    HDsrand((unsigned)time(NULL));
>>>>>>> 0de523bc

    TESTING("library shutdown with reference count > 1");

    /* Get the VFD to use */
    driver_name = h5_get_test_driver_name();

    /* Don't run this test with the multi/split VFD. A bug in library shutdown
     * ordering causes problems with the multi VFD when IDs are left dangling.
     */
    if (!strcmp(driver_name, "multi") || !strcmp(driver_name, "split")) {
        puts("\n -- SKIPPED for incompatible VFD --");
        return 0;
    }

    /* Create the file */
    if ((ids[T_FILE] = H5Fcreate(filename, H5F_ACC_TRUNC, H5P_DEFAULT, H5P_DEFAULT)) < 0)
        TEST_ERROR;

    RAND_INC(T_FILE);

    /* Create the property list */
    if ((ids[T_PLIST] = H5Pcreate(H5P_DATASET_CREATE)) < 0)
        TEST_ERROR;

    RAND_INC(T_PLIST);

    /* Create a property class */
    if ((ids[T_PCLASS] = H5Pcreate_class(H5P_DATASET_CREATE, "foo", NULL, NULL, NULL, NULL, NULL, NULL)) < 0)
        TEST_ERROR;

    RAND_INC(T_PCLASS);

    /* Create a datatype */
    if ((ids[T_TYPE] = H5Tcreate(H5T_OPAQUE, (size_t)16)) < 0)
        TEST_ERROR;

    RAND_INC(T_TYPE);

    /* Create a dataspace */
    if ((ids[T_SPACE] = H5Screate(H5S_SCALAR)) < 0)
        TEST_ERROR;

    RAND_INC(T_SPACE);

    /* Create a dataset */
    if ((ids[T_DSET] = H5Dcreate2(ids[T_FILE], APPREF_DSET, H5T_NATIVE_INT, ids[T_SPACE], H5P_DEFAULT,
                                  H5P_DEFAULT, H5P_DEFAULT)) < 0)
        TEST_ERROR;

    RAND_INC(T_DSET);

    /* Create an attribute */
    if ((ids[T_ATTR] = H5Acreate2(ids[T_DSET], APPREF_ATTR, H5T_NATIVE_INT, ids[T_SPACE], H5P_DEFAULT,
                                  H5P_DEFAULT)) < 0)
        TEST_ERROR;

    RAND_INC(T_ATTR);

    /* Create a group */
    if ((ids[T_GROUP] = H5Gcreate2(ids[T_FILE], APPREF_GROUP, H5P_DEFAULT, H5P_DEFAULT, H5P_DEFAULT)) < 0)
        TEST_ERROR;

    RAND_INC(T_GROUP);

    /* Create an error class */
    if ((ids[T_ECLASS] = H5Eregister_class("foo", "bar", "baz")) < 0)
        TEST_ERROR;

    RAND_INC(T_ECLASS);

    /* Create an error message */
    if ((ids[T_EMSG] = H5Ecreate_msg(ids[T_ECLASS], H5E_MAJOR, "mumble")) < 0)
        TEST_ERROR;

    RAND_INC(T_EMSG);

    /* Create an error stack */
    if ((ids[T_ESTACK] = H5Eget_current_stack()) < 0)
        TEST_ERROR;

    RAND_INC(T_ESTACK);

    HDsignal(SIGABRT, &Abrt_Handler);

    if (H5close() < 0)
        TEST_ERROR;

    PASSED();

    /* Restore the default error handler (set in h5_reset()) */
    h5_restore_err();

    /* Clean up any file(s) created */
    h5_reset();
    fapl = H5Pcreate(H5P_FILE_ACCESS);
    h5_cleanup(FILENAME, fapl);

    return EXIT_SUCCESS;

error:

    puts("***** APPLICATION REFERENCE COUNT TESTS FAILED *****");

    return EXIT_FAILURE;
}<|MERGE_RESOLUTION|>--- conflicted
+++ resolved
@@ -89,11 +89,7 @@
     h5_reset();
     h5_fixname(FILENAME[0], H5P_DEFAULT, filename, sizeof filename);
 
-<<<<<<< HEAD
-    srand((unsigned)HDtime(NULL));
-=======
-    HDsrand((unsigned)time(NULL));
->>>>>>> 0de523bc
+    srand((unsigned)time(NULL));
 
     TESTING("library shutdown with reference count > 1");
 
