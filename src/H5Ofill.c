--- conflicted
+++ resolved
@@ -32,37 +32,21 @@
 #include "H5Sprivate.h"     /* Dataspaces           */
 
 
-<<<<<<< HEAD
 static void  *H5O_fill_old_decode(H5F_t *f, H5O_t *open_oh, unsigned mesg_flags,
-    unsigned *ioflags, const uint8_t *p);
+    unsigned *ioflags, size_t p_size, const uint8_t *p);
 static herr_t H5O_fill_old_encode(H5F_t *f, uint8_t *p, const void *_mesg);
 static size_t H5O_fill_old_size(const H5F_t *f, const void *_mesg);
 static void  *H5O_fill_new_decode(H5F_t *f, H5O_t *open_oh, unsigned mesg_flags,
-    unsigned *ioflags, const uint8_t *p);
+    unsigned *ioflags, size_t p_size, const uint8_t *p);
 static herr_t H5O_fill_new_encode(H5F_t *f, uint8_t *p, const void *_mesg);
 static size_t H5O_fill_new_size(const H5F_t *f, const void *_mesg);
 static void  *H5O_fill_copy(const void *_mesg, void *_dest);
 static herr_t H5O__fill_reset(void *_mesg);
 static herr_t H5O__fill_free(void *_mesg);
+static herr_t H5O__fill_pre_copy_file(H5F_t *file_src, const void *mesg_src,
+    hbool_t *deleted, const H5O_copy_t *cpy_info, void *udata);
 static herr_t H5O__fill_debug(H5F_t *f, const void *_mesg, FILE *stream,
     int indent, int fwidth);
-=======
-static void  *H5O_fill_old_decode(H5F_t *f, hid_t dxpl_id, H5O_t *open_oh,
-    unsigned mesg_flags, unsigned *ioflags, size_t p_size, const uint8_t *p);
-static herr_t H5O_fill_old_encode(H5F_t *f, uint8_t *p, const void *_mesg);
-static size_t H5O_fill_old_size(const H5F_t *f, const void *_mesg);
-static void  *H5O_fill_new_decode(H5F_t *f, hid_t dxpl_id, H5O_t *open_oh,
-    unsigned mesg_flags, unsigned *ioflags, size_t p_size, const uint8_t *p);
-static herr_t H5O_fill_new_encode(H5F_t *f, uint8_t *p, const void *_mesg);
-static size_t H5O_fill_new_size(const H5F_t *f, const void *_mesg);
-static void  *H5O_fill_copy(const void *_mesg, void *_dest);
-static herr_t H5O_fill_reset(void *_mesg);
-static herr_t H5O_fill_free(void *_mesg);
-static herr_t H5O_fill_pre_copy_file(H5F_t *file_src, const void *mesg_src,
-    hbool_t *deleted, const H5O_copy_t *cpy_info, void *udata);
-static herr_t H5O_fill_debug(H5F_t *f, hid_t dxpl_id, const void *_mesg, FILE *stream,
-			     int indent, int fwidth);
->>>>>>> 7aa4eb1b
 
 /* Set up & include shared message "interface" info */
 #define H5O_SHARED_TYPE			H5O_MSG_FILL
@@ -123,28 +107,6 @@
 
 /* This message derives from H5O message class, for old fill value before version 1.5 */
 const H5O_msg_class_t H5O_MSG_FILL[1] = {{
-<<<<<<< HEAD
-    H5O_FILL_ID,                /*message id number                     */
-    "fill",                     /*message name for debugging            */
-    sizeof(H5O_fill_t),		/*native message size                   */
-    H5O_SHARE_IS_SHARABLE|H5O_SHARE_IN_OHDR,	/* messages are sharable?       */
-    H5O_fill_shared_decode,	/*decode message                        */
-    H5O_fill_shared_encode,	/*encode message                        */
-    H5O_fill_copy,		/*copy the native value                 */
-    H5O_fill_shared_size,	/*raw message size			*/
-    H5O__fill_reset,		/*free internal memory			*/
-    H5O__fill_free,		/* free method				*/
-    H5O__fill_shared_delete,	/* file delete method			*/
-    H5O__fill_shared_link,	/* link method				*/
-    NULL,			/* set share method			*/
-    NULL,		    	/*can share method		*/
-    NULL,			/* pre copy native value to file	*/
-    H5O__fill_shared_copy_file,	/* copy native value to file		*/
-    H5O_fill_shared_post_copy_file,	/* post copy native value to file	*/
-    NULL,			/* get creation index		*/
-    NULL,			/* set creation index		*/
-    H5O_fill_shared_debug       /*debug the message			*/
-=======
     H5O_FILL_ID,                /*message id number                         */
     "fill",                     /*message name for debugging                */
     sizeof(H5O_fill_t),         /*native message size                       */
@@ -153,45 +115,22 @@
     H5O_fill_shared_encode,     /*encode message                            */
     H5O_fill_copy,              /*copy the native value                     */
     H5O_fill_shared_size,       /*raw message size                          */
-    H5O_fill_reset,             /*free internal memory                      */
-    H5O_fill_free,              /* free method                              */
-    H5O_fill_shared_delete,     /* file delete method                       */
-    H5O_fill_shared_link,       /* link method                              */
+    H5O__fill_reset,            /*free internal memory                      */
+    H5O__fill_free,             /* free method                              */
+    H5O__fill_shared_delete,    /* file delete method                       */
+    H5O__fill_shared_link,      /* link method                              */
     NULL,                       /* set share method                         */
     NULL,                       /*can share method                          */
-    H5O_fill_pre_copy_file,     /* pre copy native value to file            */
-    H5O_fill_shared_copy_file,  /* copy native value to file                */
+    H5O__fill_pre_copy_file,    /* pre copy native value to file            */
+    H5O__fill_shared_copy_file, /* copy native value to file                */
     H5O_fill_shared_post_copy_file, /* post copy native value to file       */
     NULL,                       /* get creation index                       */
     NULL,                       /* set creation index                       */
     H5O_fill_shared_debug       /*debug the message                         */
->>>>>>> 7aa4eb1b
 }};
 
 /* This message derives from H5O message class, for new fill value after version 1.4  */
 const H5O_msg_class_t H5O_MSG_FILL_NEW[1] = {{
-<<<<<<< HEAD
-    H5O_FILL_NEW_ID,		/*message id number			*/
-    "fill_new", 		/*message name for debugging		*/
-    sizeof(H5O_fill_t),		/*native message size			*/
-    H5O_SHARE_IS_SHARABLE|H5O_SHARE_IN_OHDR,	/* messages are sharable?       */
-    H5O_fill_new_shared_decode,	/*decode message			*/
-    H5O_fill_new_shared_encode,	/*encode message			*/
-    H5O_fill_copy,		/*copy the native value			*/
-    H5O_fill_new_shared_size,	/*raw message size			*/
-    H5O__fill_reset,		/*free internal memory			*/
-    H5O__fill_free,		/* free method				*/
-    H5O__fill_new_shared_delete,/* file delete method			*/
-    H5O__fill_new_shared_link,	/* link method				*/
-    NULL,			/* set share method			*/
-    NULL,		    	/*can share method		*/
-    NULL,			/* pre copy native value to file	*/
-    H5O__fill_new_shared_copy_file, /* copy native value to file		*/
-    H5O_fill_new_shared_post_copy_file,	/* post copy native value to file	*/
-    NULL,			/* get creation index		*/
-    NULL,			/* set creation index		*/
-    H5O_fill_new_shared_debug	/*debug the message			*/
-=======
     H5O_FILL_NEW_ID,                    /*message id number                 */
     "fill_new",                         /*message name for debugging        */
     sizeof(H5O_fill_t),                 /*native message size               */
@@ -200,19 +139,18 @@
     H5O_fill_new_shared_encode,         /*encode message                    */
     H5O_fill_copy,                      /*copy the native value             */
     H5O_fill_new_shared_size,           /*raw message size                  */
-    H5O_fill_reset,                     /*free internal memory              */
-    H5O_fill_free,                      /* free method                      */
-    H5O_fill_new_shared_delete,         /* file delete method               */
-    H5O_fill_new_shared_link,           /* link method                      */
+    H5O__fill_reset,                    /*free internal memory              */
+    H5O__fill_free,                     /* free method                      */
+    H5O__fill_new_shared_delete,        /* file delete method               */
+    H5O__fill_new_shared_link,          /* link method                      */
     NULL,                               /* set share method                 */
     NULL,                               /*can share method                  */
-    H5O_fill_pre_copy_file,             /* pre copy native value to file    */
-    H5O_fill_new_shared_copy_file,      /* copy native value to file        */
+    H5O__fill_pre_copy_file,            /* pre copy native value to file    */
+    H5O__fill_new_shared_copy_file,      /* copy native value to file        */
     H5O_fill_new_shared_post_copy_file, /* post copy native value to file   */
     NULL,                               /* get creation index               */
     NULL,                               /* set creation index               */
     H5O_fill_new_shared_debug           /*debug the message	                */
->>>>>>> 7aa4eb1b
 }};
 
 /* Format version bounds for fill value */
@@ -255,14 +193,9 @@
  *-------------------------------------------------------------------------
  */
 static void *
-<<<<<<< HEAD
 H5O_fill_new_decode(H5F_t H5_ATTR_UNUSED *f, H5O_t H5_ATTR_UNUSED *open_oh,
-    unsigned H5_ATTR_UNUSED mesg_flags, unsigned H5_ATTR_UNUSED *ioflags, const uint8_t *p)
-=======
-H5O_fill_new_decode(H5F_t H5_ATTR_UNUSED *f, hid_t H5_ATTR_UNUSED dxpl_id, H5O_t H5_ATTR_UNUSED *open_oh,
     unsigned H5_ATTR_UNUSED mesg_flags, unsigned H5_ATTR_UNUSED *ioflags,
     size_t H5_ATTR_UNUSED p_size, const uint8_t *p)
->>>>>>> 7aa4eb1b
 {
     H5O_fill_t	*fill = NULL;
     void *ret_value = NULL;     /* Return value */
@@ -376,14 +309,9 @@
  *-------------------------------------------------------------------------
  */
 static void *
-<<<<<<< HEAD
 H5O_fill_old_decode(H5F_t H5_ATTR_UNUSED *f, H5O_t H5_ATTR_UNUSED *open_oh,
-    unsigned H5_ATTR_UNUSED mesg_flags, unsigned H5_ATTR_UNUSED *ioflags, const uint8_t *p)
-=======
-H5O_fill_old_decode(H5F_t H5_ATTR_UNUSED *f, hid_t H5_ATTR_UNUSED dxpl_id, H5O_t H5_ATTR_UNUSED *open_oh,
     unsigned H5_ATTR_UNUSED mesg_flags, unsigned H5_ATTR_UNUSED *ioflags,
     size_t H5_ATTR_UNUSED p_size, const uint8_t *p)
->>>>>>> 7aa4eb1b
 {
     H5O_fill_t *fill = NULL;	/* Decoded fill value message */
     void *ret_value = NULL;     /* Return value */
@@ -421,7 +349,7 @@
     if(!ret_value && fill) {
         if(fill->buf)
             H5MM_xfree(fill->buf);
-	    fill = H5FL_FREE(H5O_fill_t, fill);
+        fill = H5FL_FREE(H5O_fill_t, fill);
     } /* end if */
 
     FUNC_LEAVE_NOAPI(ret_value)
@@ -667,15 +595,9 @@
     if(!ret_value && dst) {
         if(dst->buf)
             H5MM_xfree(dst->buf);
-<<<<<<< HEAD
-	if(dst->type)
+        if(dst->type)
             (void)H5T_close_real(dst->type);
-	if(!_dst)
-=======
-        if(dst->type)
-            H5T_close(dst->type);
         if(!_dst)
->>>>>>> 7aa4eb1b
             dst = H5FL_FREE(H5O_fill_t, dst);
     } /* end if */
 
@@ -818,13 +740,8 @@
     } /* end if */
     fill->size = 0;
     if(fill->type) {
-<<<<<<< HEAD
 	(void)H5T_close_real(fill->type);
 	fill->type = NULL;
-=======
-	    H5T_close(fill->type);
-        fill->type = NULL;
->>>>>>> 7aa4eb1b
     } /* end if */
 
 done:
@@ -897,10 +814,7 @@
  
 /*-------------------------------------------------------------------------
-<<<<<<< HEAD
- * Function:	H5O__fill_debug
-=======
- * Function:    H5O_fill_pre_copy_file
+ * Function:    H5O__fill_pre_copy_file
  *
  * Purpose:     Perform any necessary actions before copying message between
  *              files.
@@ -913,13 +827,13 @@
  *-------------------------------------------------------------------------
  */
 static herr_t
-H5O_fill_pre_copy_file(H5F_t H5_ATTR_UNUSED *file_src, const void *mesg_src,
+H5O__fill_pre_copy_file(H5F_t H5_ATTR_UNUSED *file_src, const void *mesg_src,
     hbool_t H5_ATTR_UNUSED *deleted, const H5O_copy_t *cpy_info, void H5_ATTR_UNUSED *udata)
 {
     const H5O_fill_t	*fill_src = (const H5O_fill_t *)mesg_src;   /* Source fill value */
     herr_t ret_value = SUCCEED;   /* Return value */
 
-    FUNC_ENTER_NOAPI_NOINIT
+    FUNC_ENTER_STATIC
 
     /* check args */
     HDassert(cpy_info);
@@ -932,13 +846,12 @@
 
 done:
     FUNC_LEAVE_NOAPI(ret_value)
-} /* end H5O_fill_pre_copy_file() */
-
--
-/*-------------------------------------------------------------------------
- * Function:	H5O_fill_debug
->>>>>>> 7aa4eb1b
+} /* end H5O__fill_pre_copy_file() */
+
++
+/*-------------------------------------------------------------------------
+ * Function:	H5O__fill_debug
  *
  * Purpose:	Prints debugging info for the message.
  *
@@ -1072,15 +985,9 @@
     /* No-op cases */
     if(!fill->buf || !fill->type || 0 == H5T_cmp(fill->type, dset_type, FALSE)) {
         /* Don't need datatype for fill value */
-<<<<<<< HEAD
-	if(fill->type)
+        if(fill->type)
             (void)H5T_close_real(fill->type);
-	fill->type = NULL;
-=======
-        if(fill->type)
-            H5T_close(fill->type);
         fill->type = NULL;
->>>>>>> 7aa4eb1b
 
         /* Note that the fill value info has changed */
         *fill_changed = TRUE;
@@ -1091,13 +998,8 @@
     /*
      * Can we convert between source and destination data types?
      */
-<<<<<<< HEAD
     if(NULL == (tpath = H5T_path_find(fill->type, dset_type)))
 	HGOTO_ERROR(H5E_OHDR, H5E_CANTINIT, FAIL, "unable to convert between src and dst datatypes")
-=======
-    if(NULL == (tpath = H5T_path_find(fill->type, dset_type, NULL, NULL, dxpl_id, FALSE)))
-        HGOTO_ERROR(H5E_OHDR, H5E_CANTINIT, FAIL, "unable to convert between src and dst datatypes")
->>>>>>> 7aa4eb1b
 
     /* Don't bother doing anything if there will be no actual conversion */
     if(!H5T_path_noop(tpath)) {
