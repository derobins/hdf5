--- conflicted
+++ resolved
@@ -245,21 +245,12 @@
              * is possible, for example, if an attribute's datatype is shared in
              * the same object header the attribute is in.  Adjust the link
              * count directly. */
-<<<<<<< HEAD
-            hbool_t delete_flag = FALSE; /* UNUSED */
+            bool delete_flag = false; /* UNUSED */
 
             if (H5O__link_oh(f, adjust, open_oh, &delete_flag) < 0)
-                HGOTO_ERROR(H5E_OHDR, H5E_LINKCOUNT, FAIL, "unable to adjust shared object link count")
-
-            HDassert(!delete_flag);
-=======
-            bool deleted = false; /* This is used only to satisfy H5O__link_oh */
-
-            if (H5O__link_oh(f, adjust, open_oh, &deleted) < 0)
                 HGOTO_ERROR(H5E_OHDR, H5E_LINKCOUNT, FAIL, "unable to adjust shared object link count");
 
-            assert(!deleted);
->>>>>>> 112f4450
+            assert(!delete_flag);
         }
         else
             /* The shared message is in another object header */
