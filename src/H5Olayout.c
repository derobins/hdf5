--- conflicted
+++ resolved
@@ -97,13 +97,8 @@
  *-------------------------------------------------------------------------
  */
 static void *
-<<<<<<< HEAD
-H5O_layout_decode(H5F_t *f, hid_t dxpl_id, H5O_t UNUSED *open_oh,
-    unsigned UNUSED mesg_flags, unsigned UNUSED *ioflags, const uint8_t *p)
-=======
 H5O_layout_decode(H5F_t *f, hid_t H5_ATTR_UNUSED dxpl_id, H5O_t H5_ATTR_UNUSED *open_oh,
     unsigned H5_ATTR_UNUSED mesg_flags, unsigned H5_ATTR_UNUSED *ioflags, const uint8_t *p)
->>>>>>> b9f2a18b
 {
     H5O_layout_t           *mesg = NULL;
     uint8_t                *heap_block = NULL;
