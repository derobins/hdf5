--- conflicted
+++ resolved
@@ -80,23 +80,16 @@
 /* Library Private Variables */
 /*****************************/
 
-/* Default dataset transfer property list for metadata I/O calls */
-<<<<<<< HEAD
-/* (Collective set) */
-/* (Global variable definition, declaration is in H5ACprivate.h also) */
-hid_t H5AC_dxpl_id = (-1);
-
-/* Dataset transfer property list for independent metadata I/O calls */
-/* (Global variable definition, declaration is in H5ACprivate.h also) */
-H5P_genplist_t *H5AC_ind_dxpl_g = NULL;
-hid_t H5AC_ind_dxpl_id = (-1);
-
-hid_t H5AC_coll_write_coll_read_dxpl_id = (-1);
-hid_t H5AC_ind_write_coll_read_dxpl_id = (-1);
-=======
-hid_t H5AC_dxpl_id = (-1);
+/* Default dataset transfer property list for metadata I/O calls (coll write, ind read) */
+hid_t H5AC_ind_read_dxpl_id = (-1);
+hid_t H5AC_dxpl_id;
+#ifdef H5_HAVE_PARALLEL
+/* collective metadata read property */
+hid_t H5AC_coll_read_dxpl_id = (-1);
+#endif /* H5_HAVE_PARALLEL */
+
+/* global flag for collective API sanity checks */
 hbool_t H5_coll_api_sanity_check_g = false;
->>>>>>> 91aeb766
 
 /*******************/
 /* Local Variables */
@@ -179,87 +172,15 @@
 herr_t
 H5AC__init_package(void)
 {
-<<<<<<< HEAD
 #ifdef H5_HAVE_PARALLEL
     H5P_genplist_t  *xfer_plist;    /* Dataset transfer property list object */
-    hbool_t coll_meta_write;        /* "collective metadata write" property value */
     H5P_coll_md_read_flag_t coll_meta_read;
 #endif /* H5_HAVE_PARALLEL */
-=======
->>>>>>> 91aeb766
     herr_t ret_value = SUCCEED;     /* Return value */
 
     FUNC_ENTER_PACKAGE
 
 #ifdef H5_HAVE_PARALLEL
-    /* Get an ID for the metadata (H5AC) dxpl */
-    if((H5AC_dxpl_id = H5P_create_id(H5P_CLS_DATASET_XFER_g, FALSE)) < 0)
-        HGOTO_ERROR(H5E_CACHE, H5E_CANTCREATE, FAIL, "unable to register property list")
-
-<<<<<<< HEAD
-    /* Get the property list object */
-    if(NULL == (xfer_plist = (H5P_genplist_t *)H5I_object(H5AC_dxpl_id)))
-        HGOTO_ERROR(H5E_CACHE, H5E_BADATOM, FAIL, "can't get new property list object")
-
-    /* Insert 'collective metadata write' property */
-    coll_meta_write = TRUE;
-    if(H5P_insert(xfer_plist, H5AC_COLLECTIVE_META_WRITE_NAME, H5AC_COLLECTIVE_META_WRITE_SIZE, &coll_meta_write,
-            NULL, NULL, NULL, NULL, NULL, NULL, NULL, NULL) < 0)
-        HGOTO_ERROR(H5E_CACHE, H5E_CANTSET, FAIL, "can't insert metadata cache dxpl property")
-
-    /* Get an ID for the independent H5AC dxpl */
-    if((H5AC_ind_dxpl_id = H5P_create_id(H5P_CLS_DATASET_XFER_g, FALSE)) < 0)
-        HGOTO_ERROR(H5E_CACHE, H5E_CANTCREATE, FAIL, "unable to register property list")
-
-    /* Get the property list object */
-    if(NULL == (H5AC_ind_dxpl_g = (H5P_genplist_t *)H5I_object(H5AC_ind_dxpl_id)))
-        HGOTO_ERROR(H5E_CACHE, H5E_BADATOM, FAIL, "can't get new property list object")
-
-    /* Insert 'collective metadata write' property */
-    coll_meta_write = FALSE;
-    if(H5P_insert(H5AC_ind_dxpl_g, H5AC_COLLECTIVE_META_WRITE_NAME, H5AC_COLLECTIVE_META_WRITE_SIZE, &coll_meta_write,
-            NULL, NULL, NULL, NULL, NULL, NULL, NULL, NULL) < 0)
-        HGOTO_ERROR(H5E_CACHE, H5E_CANTSET, FAIL, "can't insert metadata cache dxpl property")
-
-    /* Get an ID for H5AC_coll_write_coll_read_dxpl_id */
-    if((H5AC_coll_write_coll_read_dxpl_id = H5P_create_id(H5P_CLS_DATASET_XFER_g, FALSE)) < 0)
-        HGOTO_ERROR(H5E_CACHE, H5E_CANTCREATE, FAIL, "unable to register property list")
-
-    /* Get the property list object */
-    if (NULL == (xfer_plist = (H5P_genplist_t *)H5I_object(H5AC_coll_write_coll_read_dxpl_id)))
-        HGOTO_ERROR(H5E_CACHE, H5E_BADATOM, FAIL, "can't get new property list object")
-
-    /* Insert 'collective metadata write' property */
-    coll_meta_write = TRUE;
-    if(H5P_insert(xfer_plist, H5AC_COLLECTIVE_META_WRITE_NAME, H5AC_COLLECTIVE_META_WRITE_SIZE, &coll_meta_write,
-                  NULL, NULL, NULL, NULL, NULL, NULL, NULL, NULL) < 0)
-        HGOTO_ERROR(H5E_PLIST, H5E_CANTSET, FAIL, "can't insert metadata cache dxpl property")
-
-    /* set 'collective metadata read' property */
-    coll_meta_read = H5P_USER_TRUE;
-    if(H5P_set(xfer_plist, H5_COLL_MD_READ_FLAG_NAME, &coll_meta_read) < 0)
-        HGOTO_ERROR(H5E_PLIST, H5E_CANTSET, FAIL, "can't set collective metadata read flag")
-
-
-    /* Get an ID for H5AC_ind_write_coll_read_dxpl_id */
-    if((H5AC_ind_write_coll_read_dxpl_id = H5P_create_id(H5P_CLS_DATASET_XFER_g, FALSE)) < 0)
-        HGOTO_ERROR(H5E_CACHE, H5E_CANTCREATE, FAIL, "unable to register property list")
-
-    /* Get the property list object */
-    if (NULL == (xfer_plist = (H5P_genplist_t *)H5I_object(H5AC_ind_write_coll_read_dxpl_id)))
-        HGOTO_ERROR(H5E_CACHE, H5E_BADATOM, FAIL, "can't get new property list object")
-
-    /* Insert 'collective metadata write' property */
-    coll_meta_write = FALSE;
-    if(H5P_insert(xfer_plist, H5AC_COLLECTIVE_META_WRITE_NAME, H5AC_COLLECTIVE_META_WRITE_SIZE, &coll_meta_write,
-                  NULL, NULL, NULL, NULL, NULL, NULL, NULL, NULL) < 0)
-        HGOTO_ERROR(H5E_PLIST, H5E_CANTSET, FAIL, "can't insert metadata cache dxpl property")
-    /* set 'collective metadata read' property */
-    coll_meta_read = H5P_USER_TRUE;
-    if(H5P_set(xfer_plist, H5_COLL_MD_READ_FLAG_NAME, &coll_meta_read) < 0)
-        HGOTO_ERROR(H5E_PLIST, H5E_CANTSET, FAIL, "can't set collective metadata read flag")
-
-=======
     /* check whether to enable strict collective function calling
        sanity checks using MPI barriers */
     {
@@ -270,19 +191,29 @@
             H5_coll_api_sanity_check_g = (hbool_t)HDstrtol(s, NULL, 0);
         }
     }
->>>>>>> 91aeb766
+
+    /* Get an ID for the metadata (H5AC) dxpl */
+    if((H5AC_ind_read_dxpl_id = H5P_create_id(H5P_CLS_DATASET_XFER_g, FALSE)) < 0)
+        HGOTO_ERROR(H5E_CACHE, H5E_CANTCREATE, FAIL, "unable to register property list")
+
+    /* MSC - Temp. Remove later */
+    H5AC_dxpl_id = H5AC_ind_read_dxpl_id;
+
+    /* Get an ID for H5AC_coll_read_dxpl_id */
+    if((H5AC_coll_read_dxpl_id = H5P_create_id(H5P_CLS_DATASET_XFER_g, FALSE)) < 0)
+        HGOTO_ERROR(H5E_CACHE, H5E_CANTCREATE, FAIL, "unable to register property list")
+
+    /* Get the property list object */
+    if (NULL == (xfer_plist = (H5P_genplist_t *)H5I_object(H5AC_coll_read_dxpl_id)))
+        HGOTO_ERROR(H5E_CACHE, H5E_BADATOM, FAIL, "can't get new property list object")
+
+    /* set 'collective metadata read' property */
+    coll_meta_read = H5P_USER_TRUE;
+    if(H5P_set(xfer_plist, H5_COLL_MD_READ_FLAG_NAME, &coll_meta_read) < 0)
+        HGOTO_ERROR(H5E_PLIST, H5E_CANTSET, FAIL, "can't set collective metadata read flag")
+
 #else /* H5_HAVE_PARALLEL */
-    H5AC_dxpl_id = H5P_DATASET_XFER_DEFAULT;
-<<<<<<< HEAD
-    H5AC_ind_dxpl_id = H5P_DATASET_XFER_DEFAULT;
-    H5AC_coll_write_coll_read_dxpl_id = H5P_DATASET_XFER_DEFAULT;
-    H5AC_ind_write_coll_read_dxpl_id = H5P_DATASET_XFER_DEFAULT;
-
-    /* Get the property list objects for the IDs */
-    if(NULL == (H5AC_ind_dxpl_g = (H5P_genplist_t *)H5I_object(H5AC_ind_dxpl_id)))
-        HGOTO_ERROR(H5E_CACHE, H5E_BADATOM, FAIL, "can't get property list object")
-=======
->>>>>>> 91aeb766
+    H5AC_ind_read_dxpl_id = H5P_DATASET_XFER_DEFAULT;
 #endif /* H5_HAVE_PARALLEL */
 
 done:
@@ -314,38 +245,22 @@
 
     if(H5_PKG_INIT_VAR) {
 #ifdef H5_HAVE_PARALLEL
-<<<<<<< HEAD
-        if(H5AC_dxpl_id > 0 || H5AC_ind_dxpl_id > 0 || 
-           H5AC_coll_write_coll_read_dxpl_id > 0 ||
-           H5AC_ind_write_coll_read_dxpl_id > 0) {
-=======
-        if(H5AC_dxpl_id > 0) {
->>>>>>> 91aeb766
+        if(H5AC_ind_read_dxpl_id > 0 || 
+           H5AC_coll_read_dxpl_id > 0) {
             /* Indicate more work to do */
             n = 1; /* H5I */
 
             /* Close H5AC dxpl */
-<<<<<<< HEAD
-            if(H5I_dec_ref(H5AC_dxpl_id) < 0 || H5I_dec_ref(H5AC_ind_dxpl_id) < 0 ||
-               H5I_dec_ref(H5AC_coll_write_coll_read_dxpl_id) < 0 ||
-               H5I_dec_ref(H5AC_ind_write_coll_read_dxpl_id) < 0)
-=======
-            if(H5I_dec_ref(H5AC_dxpl_id) < 0)
->>>>>>> 91aeb766
+            if(H5I_dec_ref(H5AC_ind_read_dxpl_id) < 0 ||
+               H5I_dec_ref(H5AC_coll_read_dxpl_id) < 0)
                 H5E_clear_stack(NULL); /*ignore error*/
         } /* end if */
 #endif /* H5_HAVE_PARALLEL */
-
         /* Reset static IDs */
-        H5AC_dxpl_id = (-1);
-<<<<<<< HEAD
-        H5AC_ind_dxpl_id = (-1);
-#ifdef H5_HAVE_PARALLEL
-        H5AC_coll_write_coll_read_dxpl_id = (-1);
-        H5AC_ind_write_coll_read_dxpl_id = (-1);
-#endif /* H5_HAVE_PARALLEL */
-=======
->>>>>>> 91aeb766
+        H5AC_ind_read_dxpl_id = (-1);
+#ifdef H5_HAVE_PARALLEL
+        H5AC_coll_read_dxpl_id = (-1);
+#endif /* H5_HAVE_PARALLEL */
 
         /* Reset interface initialization flag */
         if(0 == n)
@@ -562,14 +477,12 @@
 #endif /* H5AC__TRACE_FILE_ENABLED */
 
 #ifdef H5_HAVE_PARALLEL
-<<<<<<< HEAD
     /* destroying the cache, so clear all collective entries */
     if(H5C_clear_coll_entries(f->shared->cache, 0) < 0)
         HGOTO_ERROR(H5E_CACHE, H5E_CANTGET, FAIL, "H5C_clear_coll_entries() failed.")
 
-=======
->>>>>>> 91aeb766
     aux_ptr = (H5AC_aux_t *)H5C_get_aux_ptr(f->shared->cache);
+
     if(aux_ptr)
         /* Sanity check */
         HDassert(aux_ptr->magic == H5AC__H5AC_AUX_T_MAGIC);
@@ -872,7 +785,7 @@
 
         /* Check if we should try to flush */
         if(aux_ptr->dirty_bytes >= aux_ptr->dirty_bytes_threshold)
-            if(H5AC__run_sync_point(f, H5AC_dxpl_id, H5AC_SYNC_POINT_OP__FLUSH_TO_MIN_CLEAN) < 0)
+            if(H5AC__run_sync_point(f, H5AC_ind_read_dxpl_id, H5AC_SYNC_POINT_OP__FLUSH_TO_MIN_CLEAN) < 0)
                 HGOTO_ERROR(H5E_CACHE, H5E_CANTFLUSH, FAIL, "Can't run sync point.")
     } /* end if */
 }
@@ -1013,7 +926,7 @@
 #ifdef H5_HAVE_PARALLEL
     /* Check if we should try to flush */
     if(NULL != aux_ptr && aux_ptr->dirty_bytes >= aux_ptr->dirty_bytes_threshold)
-        if(H5AC__run_sync_point(f, H5AC_dxpl_id, H5AC_SYNC_POINT_OP__FLUSH_TO_MIN_CLEAN) < 0)
+        if(H5AC__run_sync_point(f, H5AC_ind_read_dxpl_id, H5AC_SYNC_POINT_OP__FLUSH_TO_MIN_CLEAN) < 0)
             HGOTO_ERROR(H5E_CACHE, H5E_CANTFLUSH, FAIL, "Can't run sync point.")
 #endif /* H5_HAVE_PARALLEL */
 
@@ -1502,7 +1415,7 @@
 #ifdef H5_HAVE_PARALLEL
     /* Check if we should try to flush */
     if((aux_ptr != NULL) && (aux_ptr->dirty_bytes >= aux_ptr->dirty_bytes_threshold))
-        if(H5AC__run_sync_point(f, H5AC_dxpl_id, H5AC_SYNC_POINT_OP__FLUSH_TO_MIN_CLEAN) < 0)
+        if(H5AC__run_sync_point(f, H5AC_ind_read_dxpl_id, H5AC_SYNC_POINT_OP__FLUSH_TO_MIN_CLEAN) < 0)
             HGOTO_ERROR(H5E_CACHE, H5E_CANTFLUSH, FAIL, "Can't run sync point.")
 #endif /* H5_HAVE_PARALLEL */
 
