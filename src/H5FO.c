--- conflicted
+++ resolved
@@ -20,23 +20,17 @@
 
 /** Information about open objects in a file */
 typedef struct H5FO_open_obj_t {
-<<<<<<< HEAD
-    haddr_t addr;        /** Address of object header for object */
-    void   *obj;         /** Pointer to the object */
-    bool    delete_flag; /** Flag to indicate that the object was deleted from the file */
-    UT_hash_handle hh;   /** Hash table handle (must be LAST) */
-=======
-    haddr_t addr;    /* Address of object header for object */
-    void   *obj;     /* Pointer to the object            */
-    bool    deleted; /* Flag to indicate that the object was deleted from the file */
->>>>>>> 112f4450
+    haddr_t        addr;        /** Address of object header for object */
+    void          *obj;         /** Pointer to the object */
+    bool           delete_flag; /** Flag to indicate that the object was deleted from the file */
+    UT_hash_handle hh;          /** Hash table handle (must be LAST) */
 } H5FO_open_obj_t;
 
 /** Information about counted objects in a file */
 typedef struct H5FO_obj_count_t {
-    haddr_t addr;      /** Address of object header for object */
-    hsize_t count;     /** Number of times object is opened */
-    UT_hash_handle hh; /** Hash table handle (must be LAST) */
+    haddr_t        addr;  /** Address of object header for object */
+    hsize_t        count; /** Number of times object is opened */
+    UT_hash_handle hh;    /** Hash table handle (must be LAST) */
 } H5FO_obj_count_t;
 
 /** The open objects */
@@ -64,20 +58,10 @@
 {
     H5FO_objects_t *ret_value = NULL;
 
-<<<<<<< HEAD
     FUNC_ENTER_NOAPI(NULL)
 
     if ((ret_value = H5FL_CALLOC(H5FO_objects_t)) == NULL)
         HGOTO_ERROR(H5E_FILE, H5E_NOSPACE, NULL, "memory allocation failed");
-=======
-    /* Sanity check */
-    assert(f);
-    assert(f->shared);
-
-    /* Create container used to store open object info */
-    if ((f->shared->open_objs = H5SL_create(H5SL_TYPE_HADDR, NULL)) == NULL)
-        HGOTO_ERROR(H5E_FILE, H5E_CANTINIT, FAIL, "unable to create open object container");
->>>>>>> 112f4450
 
 done:
     FUNC_LEAVE_NOAPI(ret_value)
@@ -103,36 +87,22 @@
 
     FUNC_ENTER_NOAPI(NULL)
 
-<<<<<<< HEAD
-    assert(objects);
-    assert(H5F_addr_defined(addr));
-=======
-    /* Sanity check */
-    assert(f);
-    assert(f->shared);
-    assert(f->shared->open_objs);
-    assert(H5_addr_defined(addr));
->>>>>>> 112f4450
+    assert(objects);
+    assert(H5_addr_defined(addr));
 
     /* Get the object from the collection */
     HASH_FIND(hh, objects->hash_table, &addr, sizeof(haddr_t), open_obj);
 
     if (NULL != open_obj) {
         ret_value = open_obj->obj;
-<<<<<<< HEAD
         if (NULL == ret_value)
             HGOTO_ERROR(H5E_FILE, H5E_CANTGET, NULL, "no object stored in the hash table entry");
     }
-=======
-        assert(ret_value != NULL);
-    } /* end if */
->>>>>>> 112f4450
     else
         ret_value = NULL;
 
 done:
     FUNC_LEAVE_NOAPI(ret_value)
-<<<<<<< HEAD
 }
 
 /**
@@ -147,72 +117,27 @@
  */
 herr_t
 H5FO_insert(H5FO_objects_t *objects, haddr_t addr, void *obj, bool delete_flag)
-=======
-} /* end H5FO_opened() */
-
-/*--------------------------------------------------------------------------
- NAME
-    H5FO_insert
- PURPOSE
-    Insert a newly opened object/pointer pair into the opened object info set
- USAGE
-    herr_t H5FO_insert(f,addr,obj)
-        H5F_t *f;               IN/OUT: File's opened object info set
-        haddr_t addr;           IN: Address of object to insert
-        void *obj;              IN: Pointer to object to insert
-        bool delete_flag;    IN: Whether to 'mark' this object for deletion
-
- RETURNS
-    Returns a non-negative on success, negative on failure
- DESCRIPTION
-    Insert an object/ID pair into the opened object info set.
- GLOBAL VARIABLES
- COMMENTS, BUGS, ASSUMPTIONS
- EXAMPLES
- REVISION LOG
---------------------------------------------------------------------------*/
-herr_t
-H5FO_insert(const H5F_t *f, haddr_t addr, void *obj, bool delete_flag)
->>>>>>> 112f4450
 {
     H5FO_open_obj_t *open_obj;
     herr_t           ret_value = SUCCEED;
 
     FUNC_ENTER_NOAPI(FAIL)
 
-<<<<<<< HEAD
-    assert(objects);
-    assert(H5F_addr_defined(addr));
-=======
-    /* Sanity check */
-    assert(f);
-    assert(f->shared);
-    assert(f->shared->open_objs);
-    assert(H5_addr_defined(addr));
->>>>>>> 112f4450
+    assert(objects);
+    assert(H5_addr_defined(addr));
     assert(obj);
 
     /* Allocate new open object information structure */
     if ((open_obj = H5FL_MALLOC(H5FO_open_obj_t)) == NULL)
-<<<<<<< HEAD
         HGOTO_ERROR(H5E_FILE, H5E_NOSPACE, FAIL, "memory allocation failed");
-=======
-        HGOTO_ERROR(H5E_CACHE, H5E_NOSPACE, FAIL, "memory allocation failed");
->>>>>>> 112f4450
 
     /* Assign information */
     open_obj->addr        = addr;
     open_obj->obj         = obj;
     open_obj->delete_flag = delete_flag;
 
-<<<<<<< HEAD
     /* Insert into collection */
     HASH_ADD(hh, objects->hash_table, addr, sizeof(haddr_t), open_obj);
-=======
-    /* Insert into container */
-    if (H5SL_insert(f->shared->open_objs, &open_obj->addr, open_obj) < 0)
-        HGOTO_ERROR(H5E_CACHE, H5E_CANTINSERT, FAIL, "can't insert object into container");
->>>>>>> 112f4450
 
 done:
     FUNC_LEAVE_NOAPI(ret_value)
@@ -239,35 +164,18 @@
 
     FUNC_ENTER_NOAPI(FAIL)
 
-<<<<<<< HEAD
-    assert(objects);
-    assert(H5F_addr_defined(addr));
+    assert(objects);
+    assert(H5_addr_defined(addr));
 
     /* Remove from container */
     HASH_FIND(hh, objects->hash_table, &addr, sizeof(haddr_t), open_obj);
     HASH_DELETE(hh, objects->hash_table, open_obj);
-=======
-    /* Sanity check */
-    assert(f);
-    assert(f->shared);
-    assert(f->shared->open_objs);
-    assert(H5_addr_defined(addr));
-
-    /* Remove from container */
-    if (NULL == (open_obj = (H5FO_open_obj_t *)H5SL_remove(f->shared->open_objs, &addr)))
-        HGOTO_ERROR(H5E_CACHE, H5E_CANTRELEASE, FAIL, "can't remove object from container");
->>>>>>> 112f4450
 
     /* Delete the object if it was marked for deletion */
     if (open_obj->delete_flag) {
         if (H5O_delete(f, addr) < 0)
-<<<<<<< HEAD
             HGOTO_ERROR(H5E_FILE, H5E_CANTDELETE, FAIL, "can't delete object from file");
     }
-=======
-            HGOTO_ERROR(H5E_OHDR, H5E_CANTDELETE, FAIL, "can't delete object from file");
-    } /* end if */
->>>>>>> 112f4450
 
     /* Release the object information */
     open_obj = H5FL_FREE(H5FO_open_obj_t, open_obj);
@@ -286,27 +194,15 @@
  * \return \herr_t
  */
 herr_t
-<<<<<<< HEAD
 H5FO_mark(H5FO_objects_t *objects, haddr_t addr, bool delete_flag)
-=======
-H5FO_mark(const H5F_t *f, haddr_t addr, bool deleted)
->>>>>>> 112f4450
 {
     H5FO_open_obj_t *open_obj  = NULL; /* Information about open object */
     herr_t           ret_value = SUCCEED;
 
     FUNC_ENTER_NOAPI_NOERR
 
-<<<<<<< HEAD
-    assert(objects);
-    assert(H5F_addr_defined(addr));
-=======
-    /* Sanity check */
-    assert(f);
-    assert(f->shared);
-    assert(f->shared->open_objs);
-    assert(H5_addr_defined(addr));
->>>>>>> 112f4450
+    assert(objects);
+    assert(H5_addr_defined(addr));
 
     /* Get the object node from the container */
     HASH_FIND(hh, objects->hash_table, &addr, sizeof(haddr_t), open_obj);
@@ -317,7 +213,6 @@
         ret_value = FAIL;
 
     FUNC_LEAVE_NOAPI(ret_value)
-<<<<<<< HEAD
 }
 
 /**
@@ -335,49 +230,12 @@
 H5FO_marked(H5FO_objects_t *objects, haddr_t addr)
 {
     H5FO_open_obj_t *open_obj  = NULL; /* Information about open object */
-    bool             ret_value = FALSE;
+    bool             ret_value = false;
 
     FUNC_ENTER_NOAPI_NOERR
 
     assert(objects);
-    assert(H5F_addr_defined(addr));
-=======
-} /* end H5FO_mark() */
-
-/*--------------------------------------------------------------------------
- NAME
-    H5FO_marked
- PURPOSE
-    Check if an object is marked to be deleted when it is closed
- USAGE
-    bool H5FO_marked(f,addr)
-        const H5F_t *f;         IN: File opened object is in
-        haddr_t addr;           IN: Address of object to delete
-
- RETURNS
-    Returns a true/false on success
- DESCRIPTION
-    Checks if the object is currently in the "opened objects" tree and
-    whether its marks for deletion from the file when it is closed.
- GLOBAL VARIABLES
- COMMENTS, BUGS, ASSUMPTIONS
- EXAMPLES
- REVISION LOG
---------------------------------------------------------------------------*/
-bool
-H5FO_marked(const H5F_t *f, haddr_t addr)
-{
-    H5FO_open_obj_t *open_obj;          /* Information about open object */
-    bool             ret_value = false; /* Return value */
-
-    FUNC_ENTER_NOAPI_NOERR
-
-    /* Sanity check */
-    assert(f);
-    assert(f->shared);
-    assert(f->shared->open_objs);
-    assert(H5_addr_defined(addr));
->>>>>>> 112f4450
+    assert(H5_addr_defined(addr));
 
     /* Get the object node from the container */
     HASH_FIND(hh, objects->hash_table, &addr, sizeof(haddr_t), open_obj);
@@ -402,7 +260,6 @@
 
     FUNC_ENTER_NOAPI(FAIL)
 
-<<<<<<< HEAD
     assert(objects);
 
     /* NOTE: Use HDONE_ERROR to push errors and keep going */
@@ -410,20 +267,6 @@
     /* Check if the object info set is empty */
     if (HASH_COUNT(objects->hash_table) != 0)
         HDONE_ERROR(H5E_FILE, H5E_CANTRELEASE, FAIL, "objects still in open object info set");
-=======
-    /* Sanity check */
-    assert(f);
-    assert(f->shared);
-    assert(f->shared->open_objs);
-
-    /* Check if the object info set is empty */
-    if (H5SL_count(f->shared->open_objs) != 0)
-        HGOTO_ERROR(H5E_CACHE, H5E_CANTRELEASE, FAIL, "objects still in open object info set");
-
-    /* Release the open object info set container */
-    if (H5SL_close(f->shared->open_objs) < 0)
-        HGOTO_ERROR(H5E_CACHE, H5E_CANTCLOSEOBJ, FAIL, "can't close open object info set");
->>>>>>> 112f4450
 
     /* Release memory */
     H5FL_FREE(H5FO_objects_t, objects);
@@ -441,19 +284,10 @@
 {
     H5FO_counts_t *ret_value = NULL;
 
-<<<<<<< HEAD
     FUNC_ENTER_NOAPI(NULL)
 
     if ((ret_value = H5FL_CALLOC(H5FO_counts_t)) == NULL)
         HGOTO_ERROR(H5E_FILE, H5E_NOSPACE, NULL, "memory allocation failed");
-=======
-    /* Sanity check */
-    assert(f);
-
-    /* Create container used to store open object info */
-    if ((f->obj_count = H5SL_create(H5SL_TYPE_HADDR, NULL)) == NULL)
-        HGOTO_ERROR(H5E_FILE, H5E_CANTINIT, FAIL, "unable to create open object container");
->>>>>>> 112f4450
 
 done:
     FUNC_LEAVE_NOAPI(ret_value)
@@ -479,15 +313,8 @@
 
     FUNC_ENTER_NOAPI(FAIL)
 
-<<<<<<< HEAD
     assert(counts);
-    assert(H5F_addr_defined(addr));
-=======
-    /* Sanity check */
-    assert(f);
-    assert(f->obj_count);
-    assert(H5_addr_defined(addr));
->>>>>>> 112f4450
+    assert(H5_addr_defined(addr));
 
     /* Get the object node from the container */
     HASH_FIND(hh, counts->hash_table, &addr, sizeof(haddr_t), obj_count);
@@ -498,25 +325,15 @@
     else {
         /* Allocate new opened object information structure */
         if (NULL == (obj_count = H5FL_MALLOC(H5FO_obj_count_t)))
-<<<<<<< HEAD
             HGOTO_ERROR(H5E_FILE, H5E_NOSPACE, FAIL, "memory allocation failed");
-=======
-            HGOTO_ERROR(H5E_CACHE, H5E_NOSPACE, FAIL, "memory allocation failed");
->>>>>>> 112f4450
 
         /* Assign information */
         obj_count->addr  = addr;
         obj_count->count = 1;
 
         /* Insert into container */
-<<<<<<< HEAD
         HASH_ADD(hh, counts->hash_table, addr, sizeof(haddr_t), obj_count);
     }
-=======
-        if (H5SL_insert(f->obj_count, &obj_count->addr, obj_count) < 0)
-            HGOTO_ERROR(H5E_CACHE, H5E_CANTINSERT, FAIL, "can't insert object into container");
-    } /* end if */
->>>>>>> 112f4450
 
 done:
     FUNC_LEAVE_NOAPI(ret_value)
@@ -542,15 +359,8 @@
 
     FUNC_ENTER_NOAPI(FAIL)
 
-<<<<<<< HEAD
     assert(counts);
-    assert(H5F_addr_defined(addr));
-=======
-    /* Sanity check */
-    assert(f);
-    assert(f->obj_count);
-    assert(H5_addr_defined(addr));
->>>>>>> 112f4450
+    assert(H5_addr_defined(addr));
 
     /* Get the object node from the container */
     HASH_FIND(hh, counts->hash_table, &addr, sizeof(haddr_t), obj_count);
@@ -561,23 +371,14 @@
 
         if (obj_count->count == 0) {
             /* Remove from container */
-<<<<<<< HEAD
             HASH_DELETE(hh, counts->hash_table, obj_count);
-=======
-            if (NULL == (obj_count = (H5FO_obj_count_t *)H5SL_remove(f->obj_count, &addr)))
-                HGOTO_ERROR(H5E_CACHE, H5E_CANTRELEASE, FAIL, "can't remove object from container");
->>>>>>> 112f4450
 
             /* Release the object information */
             obj_count = H5FL_FREE(H5FO_obj_count_t, obj_count);
         }
     }
     else
-<<<<<<< HEAD
         HGOTO_ERROR(H5E_FILE, H5E_NOTFOUND, FAIL, "can't decrement ref. count");
-=======
-        HGOTO_ERROR(H5E_CACHE, H5E_NOTFOUND, FAIL, "can't decrement ref. count");
->>>>>>> 112f4450
 
 done:
     FUNC_LEAVE_NOAPI(ret_value)
@@ -599,15 +400,8 @@
 
     FUNC_ENTER_NOAPI_NOINIT_NOERR
 
-<<<<<<< HEAD
     assert(counts);
-    assert(H5F_addr_defined(addr));
-=======
-    /* Sanity check */
-    assert(f);
-    assert(f->obj_count);
-    assert(H5_addr_defined(addr));
->>>>>>> 112f4450
+    assert(H5_addr_defined(addr));
 
     /* Get the object node from the container */
     HASH_FIND(hh, counts->hash_table, &addr, sizeof(haddr_t), obj_count);
@@ -634,7 +428,6 @@
 
     FUNC_ENTER_NOAPI(FAIL)
 
-<<<<<<< HEAD
     assert(counts);
 
     /* NOTE: Use HDONE_ERROR to push errors and keep going */
@@ -642,19 +435,6 @@
     /* Check if the object count set is empty */
     if (HASH_COUNT(counts->hash_table) != 0)
         HDONE_ERROR(H5E_FILE, H5E_CANTRELEASE, FAIL, "objects still in open object counts list");
-=======
-    /* Sanity check */
-    assert(f);
-    assert(f->obj_count);
-
-    /* Check if the object count set is empty */
-    if (H5SL_count(f->obj_count) != 0)
-        HGOTO_ERROR(H5E_CACHE, H5E_CANTRELEASE, FAIL, "objects still in open object info set");
-
-    /* Release the open object count set container */
-    if (H5SL_close(f->obj_count) < 0)
-        HGOTO_ERROR(H5E_CACHE, H5E_CANTCLOSEOBJ, FAIL, "can't close open object info set");
->>>>>>> 112f4450
 
     /* Release memory */
     H5FL_FREE(H5FO_counts_t, counts);
