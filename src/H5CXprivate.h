--- conflicted
+++ resolved
@@ -128,14 +128,12 @@
 /* "Getter" routines for DCPL properties cached in API context */
 H5_DLL herr_t H5CX_get_dset_min_ohdr_flag(hbool_t *dset_min_ohdr_flag);
 
-<<<<<<< HEAD
 /* "Getter" routines for DAPL properties cached in API context */
 H5_DLL herr_t H5CX_get_ext_file_prefix(char **prefix_extfile);
 H5_DLL herr_t H5CX_get_vds_prefix(char **prefix_vds);
-=======
+
 /* "Getter" routines for FAPL properties cached in API context */
 H5_DLL herr_t H5CX_get_libver_bounds(H5F_libver_t *low_bound, H5F_libver_t *high_bound);
->>>>>>> 74677ba5
 
 /* "Setter" routines for API context info */
 H5_DLL void H5CX_set_tag(haddr_t tag);
