--- conflicted
+++ resolved
@@ -815,12 +815,7 @@
  *
  * Programmer:  Vailin Choi; Feb 2009
  *
-<<<<<<< HEAD
-=======
- * Programmer:  Vailin Choi
- *              July 11, 2007
- *
->>>>>>> 77038a81
+ *
  *-------------------------------------------------------------------------
  */
 herr_t
