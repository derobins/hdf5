--- conflicted
+++ resolved
@@ -1681,11 +1681,7 @@
 H5Fset_libver_bounds(hid_t file_id, H5F_libver_t low, H5F_libver_t high)
 {
     H5F_t *f;                           /* File */
-<<<<<<< HEAD
-    unsigned latest_flags;              /* Latest format flags for file */
 hbool_t     api_ctx_pushed = FALSE;             /* Whether API context pushed */
-=======
->>>>>>> 7aa4eb1b
     herr_t ret_value = SUCCEED;         /* Return value */
 
     FUNC_ENTER_API(FAIL)
@@ -1694,33 +1690,18 @@
     /* Check args */
     if(NULL == (f = (H5F_t *)H5I_object_verify(file_id, H5I_FILE)))
         HGOTO_ERROR(H5E_FILE, H5E_BADVALUE, FAIL, "not a file ID")
-
-<<<<<<< HEAD
-    /* Check if the value is changing */
-    latest_flags = H5F_USE_LATEST_FLAGS(f, H5F_LATEST_ALL_FLAGS);
-    if(latest_format != (H5F_LATEST_ALL_FLAGS == latest_flags)) {
-	hid_t 	fapl_id = H5P_DEFAULT;  /* FAPL to use */
 
 /* Set API context */
 if(H5CX_push() < 0)
     HGOTO_ERROR(H5E_FILE, H5E_CANTSET, FAIL, "can't set API context")
 api_ctx_pushed = TRUE;
-/* Verify access property list and set up collective metadata if appropriate */
-if(H5CX_set_apl(&fapl_id, H5P_CLS_FACC, file_id, TRUE) < 0)
-    HGOTO_ERROR(H5E_FILE, H5E_CANTSET, FAIL, "can't set access property list info")
-
-        /* Call the flush routine, for this file */
-        if(H5F__flush_real(f, FALSE) < 0)
-            HGOTO_ERROR(H5E_FILE, H5E_CANTFLUSH, FAIL, "unable to flush file's cached information")
-
-        /* Toggle the 'latest format' flag */
-        H5F_SET_LATEST_FLAGS(f, latest_format ? H5F_LATEST_ALL_FLAGS : 0);
-    } /* end if */
-=======
-    /* Call private set_libver_bounds function */
-    if(H5F_set_libver_bounds(f, low, high) < 0)
+/* Set up collective metadata if appropriate */
+if(H5CX_set_loc(file_id, TRUE) < 0)
+    HGOTO_ERROR(H5E_FILE, H5E_CANTSET, FAIL, "can't set collective metadata read info")
+
+    /* Call internal set_libver_bounds function */
+    if(H5F__set_libver_bounds(f, low, high) < 0)
         HGOTO_ERROR(H5E_FILE, H5E_CANTSET, FAIL, "cannot set low/high bounds")
->>>>>>> 7aa4eb1b
 
 done:
 if(api_ctx_pushed && H5CX_pop() < 0)
