/* * * * * * * * * * * * * * * * * * * * * * * * * * * * * * * * * * * * * * *
 * Copyright by The HDF Group.                                               *
 * Copyright by the Board of Trustees of the University of Illinois.         *
 * All rights reserved.                                                      *
 *                                                                           *
 * This file is part of HDF5.  The full HDF5 copyright notice, including     *
 * terms governing use, modification, and redistribution, is contained in    *
 * the files COPYING and Copyright.html.  COPYING can be found at the root   *
 * of the source code distribution tree; Copyright.html can be found at the  *
 * root level of an installed copy of the electronic HDF5 document set and   *
 * is linked from the top-level documents page.  It can also be found at     *
 * http://hdfgroup.org/HDF5/doc/Copyright.html.  If you do not have          *
 * access to either file, you may request a copy from help@hdfgroup.org.     *
 * * * * * * * * * * * * * * * * * * * * * * * * * * * * * * * * * * * * * * */

/*
 * Programmer:  Quincey Koziol
 *              Monday, Apr 20
 *
 * Purpose:     This file contains declarations which are visible only within
 *              the H5A package.  Source files outside the H5A package should
 *              include H5Aprivate.h instead.
 */
#ifndef H5A_PACKAGE
#error "Do not include this file outside the H5A package!"
#endif

#ifndef _H5Apkg_H
#define _H5Apkg_H

/*
 * Define this to enable debugging.
 */
#ifdef NDEBUG
#  undef H5A_DEBUG
#endif

/* Get package's private header */
#include "H5Aprivate.h"

/* Other private headers needed by this file */
#include "H5B2private.h"	/* v2 B-trees				*/
#include "H5FLprivate.h"	/* Free Lists				*/
#include "H5HFprivate.h"	/* Fractal heaps			*/
#include "H5Oprivate.h"		/* Object headers		  	*/
#include "H5Sprivate.h"		/* Dataspace				*/
#include "H5Tprivate.h"		/* Datatype functions			*/


/**************************/
/* Package Private Macros */
/**************************/

/* This is the initial version, which does not have support for shared datatypes */
#define H5O_ATTR_VERSION_1	1

/* This version allows support for shared datatypes & dataspaces by adding a
 *      'flag' byte indicating when those components are shared.  This version
 *      also dropped the alignment on all the components.
 */
#define H5O_ATTR_VERSION_2	2

/* Add support for different character encodings of attribute names */
#define H5O_ATTR_VERSION_3      3

/* The latest version of the format.  Look through the 'encode', 'decode'
 *      and 'size' message callbacks for places to change when updating this.
 */
#define H5O_ATTR_VERSION_LATEST H5O_ATTR_VERSION_3


/****************************/
/* Package Private Typedefs */
/****************************/
/* Define the shared attribute structure */
typedef struct H5A_shared_t {
    uint8_t     version;    /* Version to encode attribute with */

    char        *name;      /* Attribute's name */
    H5T_cset_t  encoding;   /* Character encoding of attribute name */

    H5T_t       *dt;        /* Attribute's datatype */
    size_t      dt_size;    /* Size of datatype on disk */

    H5S_t       *ds;        /* Attribute's dataspace */
    size_t      ds_size;    /* Size of dataspace on disk */

    void        *data;      /* Attribute data (on a temporary basis) */
    size_t      data_size;  /* Size of data on disk */
    H5O_msg_crt_idx_t crt_idx;  /* Attribute's creation index in the object header */
    unsigned	nrefs;		/* Ref count for times this object is refered	*/
} H5A_shared_t;

/* Define the main attribute structure */
struct H5A_t {
    H5O_shared_t sh_loc;     /* Shared message info (must be first) */
    H5O_loc_t    oloc;       /* Object location for object attribute is on */
    hbool_t      obj_opened; /* Object header entry opened? */
    H5G_name_t   path;       /* Group hierarchy path */
    H5A_shared_t *shared;    /* Shared attribute information */
};

/* Typedefs for "dense" attribute storage */
/* (fractal heap & v2 B-tree info) */

/* Typedef for native 'name' field index records in the v2 B-tree */
/* (Keep 'id' field first so generic record handling in callbacks works) */
typedef struct H5A_dense_bt2_name_rec_t {
    H5O_fheap_id_t id;                  /* Heap ID for attribute */
    uint8_t flags;                      /* Object header message flags for attribute */
    H5O_msg_crt_idx_t corder;           /* 'creation order' field value */
    uint32_t hash;                      /* Hash of 'name' field value */
} H5A_dense_bt2_name_rec_t;

/* Typedef for native 'creation order' field index records in the v2 B-tree */
/* (Keep 'id' field first so generic record handling in callbacks works) */
typedef struct H5A_dense_bt2_corder_rec_t {
    H5O_fheap_id_t id;                  /* Heap ID for attribute */
    uint8_t flags;                      /* Object header message flags for attribute */
    H5O_msg_crt_idx_t corder;           /* 'creation order' field value */
} H5A_dense_bt2_corder_rec_t;

/* Define the 'found' callback function pointer for matching an attribute record in a v2 B-tree */
typedef herr_t (*H5A_bt2_found_t)(const H5A_t *attr, hbool_t *took_ownership, void *op_data);

/*
 * Common data exchange structure for dense attribute storage.  This structure
 * is passed through the v2 B-tree layer to the methods for the objects
 * to which the v2 B-tree points.
 */
typedef struct H5A_bt2_ud_common_t {
    /* downward */
    H5F_t       *f;                     /* Pointer to file that fractal heap is in */
    hid_t       dxpl_id;                /* DXPL for operation                */
    H5HF_t      *fheap;                 /* Fractal heap handle               */
    H5HF_t      *shared_fheap;          /* Fractal heap handle for shared messages */
    const char  *name;                  /* Name of attribute to compare      */
    uint32_t    name_hash;              /* Hash of name of attribute to compare */
    uint8_t     flags;                  /* Flags for attribute storage location */
    H5O_msg_crt_idx_t corder;           /* Creation order value of attribute to compare */
    H5A_bt2_found_t found_op;           /* Callback when correct attribute is found */
    void        *found_op_data;         /* Callback data when correct attribute is found */
} H5A_bt2_ud_common_t;

/*
 * Data exchange structure for dense attribute storage.  This structure is
 * passed through the v2 B-tree layer when inserting attributes.
 */
typedef struct H5A_bt2_ud_ins_t {
    /* downward */
    H5A_bt2_ud_common_t common;         /* Common info for B-tree user data (must be first) */
    H5O_fheap_id_t id;                  /* Heap ID of attribute to insert    */
} H5A_bt2_ud_ins_t;

/* Data structure to hold table of attributes for an object */
typedef struct {
    size_t      nattrs;         /* # of attributes in table */
    H5A_t       **attrs;        /* Pointer to array of attribute pointers */
} H5A_attr_table_t;


/*****************************/
/* Package Private Variables */
/*****************************/

/* Declare extern the free list for H5A_t's */
H5FL_EXTERN(H5A_t);

/* Declare the external free lists for H5A_shared_t's */
H5FL_EXTERN(H5A_shared_t);

/* Declare extern a free list to manage blocks of type conversion data */
H5FL_BLK_EXTERN(attr_buf);

/* The v2 B-tree class for indexing 'name' field on attributes */
H5_DLLVAR const H5B2_class_t H5A_BT2_NAME[1];

/* The v2 B-tree class for indexing 'creation order' field on attributes */
H5_DLLVAR const H5B2_class_t H5A_BT2_CORDER[1];


/******************************/
/* Package Private Prototypes */
/******************************/

/* Function prototypes for H5A package scope */
H5_DLL herr_t H5A_init(void);
<<<<<<< HEAD
H5_DLL H5A_t *H5A_create(const H5G_loc_t *loc, const char *name,
=======
H5_DLL herr_t H5A__term_deprec_interface(void);
H5_DLL hid_t H5A_create(const H5G_loc_t *loc, const char *name,
>>>>>>> d8671781
    const H5T_t *type, const H5S_t *space, hid_t acpl_id, hid_t dxpl_id);
H5_DLL H5A_t *H5A_open_by_name(const H5G_loc_t *loc, const char *obj_name,
    const char *attr_name, hid_t lapl_id, hid_t dxpl_id);
H5_DLL H5A_t *H5A_open_by_idx(const H5G_loc_t *loc, const char *obj_name,
    H5_index_t idx_type, H5_iter_order_t order, hsize_t n, hid_t lapl_id, hid_t dxpl_id);
H5_DLL ssize_t H5A_get_name(H5A_t *attr, size_t buf_size, char *buf);
H5_DLL H5A_t *H5A_copy(H5A_t *new_attr, const H5A_t *old_attr);
H5_DLL herr_t H5A_get_info(const H5A_t *attr, H5A_info_t *ainfo);
H5_DLL hid_t H5A_get_type(H5A_t *attr);
H5_DLL hid_t H5A_get_space(H5A_t *attr);
H5_DLL hid_t H5A_get_create_plist(H5A_t* attr);
H5_DLL herr_t H5A_free(H5A_t *attr);
H5_DLL herr_t H5A_close(H5A_t *attr);
H5_DLL htri_t H5A_get_ainfo(H5F_t *f, hid_t dxpl_id, H5O_t *oh, H5O_ainfo_t *ainfo);
H5_DLL herr_t H5A_set_version(const H5F_t *f, H5A_t *attr);
H5_DLL herr_t H5A_open_common(const H5G_loc_t *loc, H5A_t *attr);
H5_DLL herr_t H5A_write(H5A_t *attr, const H5T_t *mem_type, const void *buf, hid_t dxpl_id);
H5_DLL herr_t H5A_read(const H5A_t *attr, const H5T_t *mem_type, void *buf, hid_t dxpl_id);

/* Attribute "dense" storage routines */
H5_DLL herr_t H5A_dense_create(H5F_t *f, hid_t dxpl_id, H5O_ainfo_t *ainfo);
H5_DLL H5A_t *H5A_dense_open(H5F_t *f, hid_t dxpl_id, const H5O_ainfo_t *ainfo,
    const char *name);
H5_DLL herr_t H5A_dense_insert(H5F_t *f, hid_t dxpl_id, const H5O_ainfo_t *ainfo,
    H5A_t *attr);
H5_DLL herr_t H5A_dense_write(H5F_t *f, hid_t dxpl_id, const H5O_ainfo_t *ainfo,
    H5A_t *attr);
H5_DLL herr_t H5A_dense_rename(H5F_t *f, hid_t dxpl_id, const H5O_ainfo_t *ainfo,
    const char *old_name, const char *new_name);
H5_DLL herr_t H5A_dense_iterate(H5F_t *f, hid_t dxpl_id, hid_t loc_id,
    const H5O_ainfo_t *ainfo, H5_index_t idx_type, H5_iter_order_t order,
    hsize_t skip, hsize_t *last_attr, const H5A_attr_iter_op_t *attr_op,
    void *op_data);
H5_DLL herr_t H5A_dense_remove(H5F_t *f, hid_t dxpl_id, const H5O_ainfo_t *ainfo,
    const char *name);
H5_DLL herr_t H5A_dense_remove_by_idx(H5F_t *f, hid_t dxpl_id, const H5O_ainfo_t *ainfo,
    H5_index_t idx_type, H5_iter_order_t order, hsize_t n);
H5_DLL htri_t H5A_dense_exists(H5F_t *f, hid_t dxpl_id, const H5O_ainfo_t *ainfo,
    const char *name);
H5_DLL herr_t H5A_dense_delete(H5F_t *f, hid_t dxpl_id, H5O_ainfo_t *ainfo);


/* Attribute table operations */
H5_DLL herr_t H5A_compact_build_table(H5F_t *f, hid_t dxpl_id, H5O_t *oh,
    H5_index_t idx_type, H5_iter_order_t order, H5A_attr_table_t *atable);
H5_DLL herr_t H5A_dense_build_table(H5F_t *f, hid_t dxpl_id,
    const H5O_ainfo_t *ainfo, H5_index_t idx_type, H5_iter_order_t order,
    H5A_attr_table_t *atable);
H5_DLL herr_t H5A_attr_iterate_table(const H5A_attr_table_t *atable,
    hsize_t skip, hsize_t *last_attr, hid_t loc_id,
    const H5A_attr_iter_op_t *attr_op, void *op_data);
H5_DLL herr_t H5A_attr_release_table(H5A_attr_table_t *atable);

/* Attribute operations */
H5_DLL herr_t H5O_attr_create(const H5O_loc_t *loc, hid_t dxpl_id, H5A_t *attr);
H5_DLL H5A_t *H5O_attr_open_by_name(const H5O_loc_t *loc, const char *name,
    hid_t dxpl_id);
H5_DLL H5A_t *H5O_attr_open_by_idx(const H5O_loc_t *loc, H5_index_t idx_type,
    H5_iter_order_t order, hsize_t n, hid_t dxpl_id);
H5_DLL herr_t H5O_attr_update_shared(H5F_t *f, hid_t dxpl_id, H5O_t *oh,
        H5A_t *attr, H5O_shared_t *sh_mesg);
H5_DLL herr_t H5O_attr_write(const H5O_loc_t *loc, hid_t dxpl_id,
    H5A_t *attr);
H5_DLL herr_t H5O_attr_rename(const H5O_loc_t *loc, hid_t dxpl_id,
    const char *old_name, const char *new_name);
H5_DLL herr_t H5O_attr_remove(const H5O_loc_t *loc, const char *name,
    hid_t dxpl_id);
H5_DLL herr_t H5O_attr_remove_by_idx(const H5O_loc_t *loc, H5_index_t idx_type,
    H5_iter_order_t order, hsize_t n, hid_t dxpl_id);
H5_DLL htri_t H5O_attr_exists(const H5O_loc_t *loc, const char *name, hid_t dxpl_id);
#ifndef H5_NO_DEPRECATED_SYMBOLS
H5_DLL int H5O_attr_count(const H5O_loc_t *loc, hid_t dxpl_id);
#endif /* H5_NO_DEPRECATED_SYMBOLS */
H5_DLL H5A_t *H5A_attr_copy_file(const H5A_t *attr_src, H5F_t *file_dst, hbool_t *recompute_size,
    H5O_copy_t *cpy_info, hid_t dxpl_id);
H5_DLL herr_t H5A_attr_post_copy_file(const H5O_loc_t *src_oloc, const H5A_t *mesg_src,
    H5O_loc_t *dst_oloc, const H5A_t *mesg_dst, hid_t dxpl_id, H5O_copy_t *cpy_info);
H5_DLL herr_t H5A_dense_post_copy_file_all(const H5O_loc_t *src_oloc, const H5O_ainfo_t * ainfo_src,
    H5O_loc_t *dst_oloc, H5O_ainfo_t *ainfo_dst, hid_t dxpl_id, H5O_copy_t *cpy_info);


/* Testing functions */
#ifdef H5A_TESTING
H5_DLL htri_t H5A_is_shared_test(hid_t aid);
H5_DLL herr_t H5A_get_shared_rc_test(hid_t attr_id, hsize_t *ref_count);
#endif /* H5A_TESTING */

#endif /* _H5Apkg_H */
<|MERGE_RESOLUTION|>--- conflicted
+++ resolved
@@ -185,13 +185,9 @@
 
 /* Function prototypes for H5A package scope */
 H5_DLL herr_t H5A_init(void);
-<<<<<<< HEAD
 H5_DLL H5A_t *H5A_create(const H5G_loc_t *loc, const char *name,
-=======
+    const H5T_t *type, const H5S_t *space, hid_t acpl_id, hid_t dxpl_id);
 H5_DLL herr_t H5A__term_deprec_interface(void);
-H5_DLL hid_t H5A_create(const H5G_loc_t *loc, const char *name,
->>>>>>> d8671781
-    const H5T_t *type, const H5S_t *space, hid_t acpl_id, hid_t dxpl_id);
 H5_DLL H5A_t *H5A_open_by_name(const H5G_loc_t *loc, const char *obj_name,
     const char *attr_name, hid_t lapl_id, hid_t dxpl_id);
 H5_DLL H5A_t *H5A_open_by_idx(const H5G_loc_t *loc, const char *obj_name,
