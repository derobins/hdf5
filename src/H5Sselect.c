--- conflicted
+++ resolved
@@ -529,10 +529,7 @@
     /* Return space to the caller if allocated */
     if(!*space)
         *space = tmp_space;
-<<<<<<< HEAD
-=======
-
->>>>>>> c4044e0c
+
 done:
     /* Free temporary space if not passed to caller (only happens on error) */
     if(!*space && tmp_space)
