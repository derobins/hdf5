--- conflicted
+++ resolved
@@ -13,7 +13,6 @@
 #ifndef H5FOprivate_H
 #define H5FOprivate_H
 
-<<<<<<< HEAD
 /** \cond INTERNAL */
 
 /* Open object information
@@ -22,7 +21,7 @@
  * which need to be aware of such things.
  */
 
-#include "H5private.h"   /* Generic Functions                       */
+#include "H5private.h" /* Generic Functions                       */
 
 /* Forward declarations */
 struct H5F_t;
@@ -50,32 +49,5 @@
 H5_DLL herr_t         H5FO_top_dest(H5FO_counts_t *counts);
 
 /** \endcond */
-=======
-/* Private headers needed by this file */
-#include "H5private.h"   /* Generic Functions			*/
-#include "H5Fprivate.h"  /* File access				*/
-#include "H5SLprivate.h" /* Skip lists				*/
-
-/* Typedefs */
-
-/* Typedef for open object cache */
-typedef H5SL_t H5FO_t; /* Currently, all open objects are stored in skip list */
-
-/* Macros */
-
-/* Private routines */
-H5_DLL herr_t  H5FO_create(const H5F_t *f);
-H5_DLL void   *H5FO_opened(const H5F_t *f, haddr_t addr);
-H5_DLL herr_t  H5FO_insert(const H5F_t *f, haddr_t addr, void *obj, bool delete_flag);
-H5_DLL herr_t  H5FO_delete(H5F_t *f, haddr_t addr);
-H5_DLL herr_t  H5FO_mark(const H5F_t *f, haddr_t addr, bool deleted);
-H5_DLL bool    H5FO_marked(const H5F_t *f, haddr_t addr);
-H5_DLL herr_t  H5FO_dest(const H5F_t *f);
-H5_DLL herr_t  H5FO_top_create(H5F_t *f);
-H5_DLL herr_t  H5FO_top_incr(const H5F_t *f, haddr_t addr);
-H5_DLL herr_t  H5FO_top_decr(const H5F_t *f, haddr_t addr);
-H5_DLL hsize_t H5FO_top_count(const H5F_t *f, haddr_t addr);
-H5_DLL herr_t  H5FO_top_dest(H5F_t *f);
->>>>>>> 112f4450
 
 #endif /* H5FOprivate_H */