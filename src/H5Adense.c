/* * * * * * * * * * * * * * * * * * * * * * * * * * * * * * * * * * * * * * *
 * Copyright by The HDF Group.                                               *
 * Copyright by the Board of Trustees of the University of Illinois.         *
 * All rights reserved.                                                      *
 *                                                                           *
 * This file is part of HDF5.  The full HDF5 copyright notice, including     *
 * terms governing use, modification, and redistribution, is contained in    *
 * the COPYING file, which can be found at the root of the source code       *
 * distribution tree, or in https://support.hdfgroup.org/ftp/HDF5/releases.  *
 * If you do not have access to either file, you may request a copy from     *
 * help@hdfgroup.org.                                                        *
 * * * * * * * * * * * * * * * * * * * * * * * * * * * * * * * * * * * * * * */

/*-------------------------------------------------------------------------
 *
 * Created:		H5Adense.c
 *			Dec  4 2006
 *			Quincey Koziol <koziol@hdfgroup.org>
 *
 * Purpose:		Routines for operating on "dense" attribute storage
 *                      for an object.
 *
 *-------------------------------------------------------------------------
 */

/****************/
/* Module Setup */
/****************/

#include "H5Amodule.h"          /* This source code file is part of the H5A module */
#define H5O_FRIEND		/*suppress error about including H5Opkg  */


/***********/
/* Headers */
/***********/
#include "H5private.h"		/* Generic Functions			*/
#include "H5Apkg.h"		/* Attributes	  			*/
#include "H5Eprivate.h"		/* Error handling		  	*/
#include "H5MMprivate.h"	/* Memory management			*/
#include "H5Opkg.h"		/* Object headers			*/
#include "H5SMprivate.h"	/* Shared object header messages        */
#include "H5WBprivate.h"        /* Wrapped Buffers                      */


/****************/
/* Local Macros */
/****************/

/* v2 B-tree creation macros for 'name' field index */
#define H5A_NAME_BT2_NODE_SIZE          512
#define H5A_NAME_BT2_MERGE_PERC         40
#define H5A_NAME_BT2_SPLIT_PERC         100

/* v2 B-tree creation macros for 'corder' field index */
#define H5A_CORDER_BT2_NODE_SIZE        512
#define H5A_CORDER_BT2_MERGE_PERC       40
#define H5A_CORDER_BT2_SPLIT_PERC       100

/* Size of stack buffer for serialized attributes */
#define H5A_ATTR_BUF_SIZE               128


/******************/
/* Local Typedefs */
/******************/

/*
 * Data exchange structure for dense attribute storage.  This structure is
 * passed through the v2 B-tree layer when modifying the attribute data value.
 */
typedef struct H5A_bt2_od_wrt_t {
    /* downward */
    H5F_t  *f;                  /* Pointer to file that fractal heap is in */
    H5HF_t *fheap;              /* Fractal heap handle to operate on */
    H5HF_t *shared_fheap;       /* Fractal heap handle for shared messages */
    H5A_t  *attr;               /* Attribute to write */
    haddr_t corder_bt2_addr;    /* v2 B-tree address of creation order index */
} H5A_bt2_od_wrt_t;

/*
 * Data exchange structure to pass through the v2 B-tree layer for the
 * H5B2_iterate function when iterating over densely stored attributes.
 */
typedef struct {
    /* downward (internal) */
    H5F_t       *f;                     /* Pointer to file that fractal heap is in */
    H5HF_t      *fheap;                 /* Fractal heap handle               */
    H5HF_t      *shared_fheap;          /* Fractal heap handle for shared messages */
    hsize_t     count;                  /* # of attributes examined          */

    /* downward (from application) */
    hid_t       loc_id;                 /* Object ID for application callback */
    hsize_t     skip;                   /* Number of attributes to skip      */
    const H5A_attr_iter_op_t *attr_op;  /* Callback for each attribute       */
    void        *op_data;               /* Callback data for each attribute  */

    /* upward */
    int         op_ret;                 /* Return value from callback        */
} H5A_bt2_ud_it_t;

/*
 * Data exchange structure to pass through the fractal heap layer for the
 * H5HF_op function when copying an attribute stored in densely stored attributes.
 * (or the shared message heap)
 */
typedef struct {
    /* downward (internal) */
    H5F_t       *f;                     /* Pointer to file that fractal heap is in */
    const H5A_dense_bt2_name_rec_t *record;     /* v2 B-tree record for attribute */

    /* upward */
    H5A_t  *attr;                       /* Copy of attribute                 */
} H5A_fh_ud_cp_t;

/*
 * Data exchange structure for dense attribute storage.  This structure is
 * passed through the v2 B-tree layer when removing attributes.
 */
typedef struct H5A_bt2_ud_rm_t {
    /* downward */
    H5A_bt2_ud_common_t common;         /* Common info for B-tree user data (must be first) */
    haddr_t corder_bt2_addr;            /* v2 B-tree address of creation order index */
} H5A_bt2_ud_rm_t;

/*
 * Data exchange structure for dense attribute storage.  This structure is
 * passed through the v2 B-tree layer when removing attributes by index.
 */
typedef struct H5A_bt2_ud_rmbi_t {
    /* downward */
    H5F_t       *f;                     /* Pointer to file that fractal heap is in */
    H5HF_t      *fheap;                 /* Fractal heap handle               */
    H5HF_t      *shared_fheap;          /* Fractal heap handle for shared messages */
    H5_index_t  idx_type;               /* Index type for operation */
    haddr_t     other_bt2_addr;         /* v2 B-tree address of "other" index */
} H5A_bt2_ud_rmbi_t;


/********************/
/* Package Typedefs */
/********************/


/********************/
/* Local Prototypes */
/********************/


/*********************/
/* Package Variables */
/*********************/


/*****************************/
/* Library Private Variables */
/*****************************/


/*******************/
/* Local Variables */
/*******************/



/*-------------------------------------------------------------------------
 * Function:	H5A__dense_create
 *
 * Purpose:	Creates dense attribute storage structures for an object
 *
 * Return:	Non-negative on success/Negative on failure
 *
 * Programmer:	Quincey Koziol
 *		koziol@hdfgroup.org
 *		Dec  4 2006
 *
 *-------------------------------------------------------------------------
 */
herr_t
H5A__dense_create(H5F_t *f, H5O_ainfo_t *ainfo)
{
    H5HF_create_t fheap_cparam;         /* Fractal heap creation parameters */
    H5B2_create_t bt2_cparam;           /* v2 B-tree creation parameters */
    H5HF_t *fheap = NULL;               /* Fractal heap handle */
    H5B2_t *bt2_name = NULL;            /* v2 B-tree handle for names */
    H5B2_t *bt2_corder = NULL;          /* v2 B-tree handle for creation order */
    herr_t ret_value = SUCCEED;         /* Return value */

    FUNC_ENTER_PACKAGE

    /*
     * Check arguments.
     */
    HDassert(f);
    HDassert(ainfo);

    /* Set fractal heap creation parameters */
/* XXX: Give some control of these to applications? */
    HDmemset(&fheap_cparam, 0, sizeof(fheap_cparam));
    fheap_cparam.managed.width = H5O_FHEAP_MAN_WIDTH;
    fheap_cparam.managed.start_block_size = H5O_FHEAP_MAN_START_BLOCK_SIZE;
    fheap_cparam.managed.max_direct_size = H5O_FHEAP_MAN_MAX_DIRECT_SIZE;
    fheap_cparam.managed.max_index = H5O_FHEAP_MAN_MAX_INDEX;
    fheap_cparam.managed.start_root_rows = H5O_FHEAP_MAN_START_ROOT_ROWS;
    fheap_cparam.checksum_dblocks = H5O_FHEAP_CHECKSUM_DBLOCKS;
    fheap_cparam.max_man_size = H5O_FHEAP_MAX_MAN_SIZE;

    /* Create fractal heap for storing attributes */
    if(NULL == (fheap = H5HF_create(f, &fheap_cparam)))
        HGOTO_ERROR(H5E_ATTR, H5E_CANTINIT, FAIL, "unable to create fractal heap")

    /* Retrieve the heap's address in the file */
    if(H5HF_get_heap_addr(fheap, &ainfo->fheap_addr) < 0)
        HGOTO_ERROR(H5E_ATTR, H5E_CANTGETSIZE, FAIL, "can't get fractal heap address")
#ifdef QAK
HDfprintf(stderr, "%s: ainfo->fheap_addr = %a\n", FUNC, ainfo->fheap_addr);
#endif /* QAK */

#ifndef NDEBUG
{
    size_t fheap_id_len;                /* Fractal heap ID length */

    /* Retrieve the heap's ID length in the file */
    if(H5HF_get_id_len(fheap, &fheap_id_len) < 0)
        HGOTO_ERROR(H5E_ATTR, H5E_CANTGETSIZE, FAIL, "can't get fractal heap ID length")
    HDassert(fheap_id_len == H5O_FHEAP_ID_LEN);
#ifdef QAK
HDfprintf(stderr, "%s: fheap_id_len = %Zu\n", FUNC, fheap_id_len);
#endif /* QAK */
}
#endif /* NDEBUG */

    /* Create the name index v2 B-tree */
    HDmemset(&bt2_cparam, 0, sizeof(bt2_cparam));
    bt2_cparam.cls = H5A_BT2_NAME;
    bt2_cparam.node_size = (size_t)H5A_NAME_BT2_NODE_SIZE;
    bt2_cparam.rrec_size = 4 +          /* Name's hash value */
            4 +                         /* Creation order index */
            1 +                         /* Message flags */
            H5O_FHEAP_ID_LEN;           /* Fractal heap ID */
    bt2_cparam.split_percent = H5A_NAME_BT2_SPLIT_PERC;
    bt2_cparam.merge_percent = H5A_NAME_BT2_MERGE_PERC;
    if(NULL == (bt2_name = H5B2_create(f, &bt2_cparam, NULL)))
        HGOTO_ERROR(H5E_ATTR, H5E_CANTINIT, FAIL, "unable to create v2 B-tree for name index")

    /* Retrieve the v2 B-tree's address in the file */
    if(H5B2_get_addr(bt2_name, &ainfo->name_bt2_addr) < 0)
        HGOTO_ERROR(H5E_ATTR, H5E_CANTGET, FAIL, "can't get v2 B-tree address for name index")
#ifdef QAK
HDfprintf(stderr, "%s: ainfo->name_bt2_addr = %a\n", FUNC, ainfo->name_bt2_addr);
#endif /* QAK */

    /* Check if we should create a creation order index v2 B-tree */
    if(ainfo->index_corder) {
        /* Create the creation order index v2 B-tree */
        HDmemset(&bt2_cparam, 0, sizeof(bt2_cparam));
        bt2_cparam.cls = H5A_BT2_CORDER;
        bt2_cparam.node_size = (size_t)H5A_CORDER_BT2_NODE_SIZE;
        bt2_cparam.rrec_size = 4 +      /* Creation order index */
                1 +                     /* Message flags */
                H5O_FHEAP_ID_LEN;       /* Fractal heap ID */
        bt2_cparam.split_percent = H5A_CORDER_BT2_SPLIT_PERC;
        bt2_cparam.merge_percent = H5A_CORDER_BT2_MERGE_PERC;
        if(NULL == (bt2_corder = H5B2_create(f, &bt2_cparam, NULL)))
            HGOTO_ERROR(H5E_ATTR, H5E_CANTINIT, FAIL, "unable to create v2 B-tree for creation order index")

        /* Retrieve the v2 B-tree's address in the file */
        if(H5B2_get_addr(bt2_corder, &ainfo->corder_bt2_addr) < 0)
            HGOTO_ERROR(H5E_ATTR, H5E_CANTGET, FAIL, "can't get v2 B-tree address for creation order index")
#ifdef QAK
HDfprintf(stderr, "%s: ainfo->corder_bt2_addr = %a\n", FUNC, ainfo->corder_bt2_addr);
#endif /* QAK */
    } /* end if */

done:
    /* Release resources */
    if(fheap && H5HF_close(fheap) < 0)
        HDONE_ERROR(H5E_ATTR, H5E_CLOSEERROR, FAIL, "can't close fractal heap")
    if(bt2_name && H5B2_close(bt2_name) < 0)
        HDONE_ERROR(H5E_ATTR, H5E_CLOSEERROR, FAIL, "can't close v2 B-tree for name index")
    if(bt2_corder && H5B2_close(bt2_corder) < 0)
        HDONE_ERROR(H5E_ATTR, H5E_CLOSEERROR, FAIL, "can't close v2 B-tree for creation order index")

    FUNC_LEAVE_NOAPI(ret_value)
} /* end H5A__dense_create() */


/*-------------------------------------------------------------------------
 * Function:	H5A__dense_fnd_cb
 *
 * Purpose:	Callback when an attribute is located in an index
 *
 * Return:	Non-negative on success/Negative on failure
 *
 * Programmer:	Quincey Koziol
 *		koziol@hdfgroup.org
 *		Dec 11 2006
 *
 *-------------------------------------------------------------------------
 */
static herr_t
H5A__dense_fnd_cb(const H5A_t *attr, hbool_t *took_ownership, void *_user_attr)
{
    H5A_t const **user_attr = (H5A_t const **)_user_attr; /* User data from v2 B-tree attribute lookup */

    FUNC_ENTER_STATIC_NOERR

    /*
     * Check arguments.
     */
    HDassert(attr);
    HDassert(user_attr);

    /* Take over attribute ownership */
    *user_attr = attr;
    *took_ownership = TRUE;

    FUNC_LEAVE_NOAPI(SUCCEED)
} /* end H5A__dense_fnd_cb() */


/*-------------------------------------------------------------------------
 * Function:	H5A__dense_open
 *
 * Purpose:	Open an attribute in dense storage structures for an object
 *
 * Return:	Non-negative on success/Negative on failure
 *
 * Programmer:	Quincey Koziol
 *		koziol@hdfgroup.org
 *		Dec 11 2006
 *
 *-------------------------------------------------------------------------
 */
H5A_t *
H5A__dense_open(H5F_t *f, const H5O_ainfo_t *ainfo, const char *name)
{
    H5A_bt2_ud_common_t udata;          /* User data for v2 B-tree modify */
    H5HF_t *fheap = NULL;               /* Fractal heap handle */
    H5HF_t *shared_fheap = NULL;        /* Fractal heap handle for shared header messages */
    H5B2_t *bt2_name = NULL;            /* v2 B-tree handle for name index */
    htri_t attr_sharable;               /* Flag indicating attributes are sharable */
    htri_t attr_exists;                 /* Attribute exists in v2 B-tree */
    H5A_t *ret_value = NULL;            /* Return value */

    FUNC_ENTER_PACKAGE

    /*
     * Check arguments.
     */
    HDassert(f);
    HDassert(ainfo);
    HDassert(name);

    /* Open the fractal heap */
    if(NULL == (fheap = H5HF_open(f, ainfo->fheap_addr)))
        HGOTO_ERROR(H5E_ATTR, H5E_CANTOPENOBJ, NULL, "unable to open fractal heap")

    /* Check if attributes are shared in this file */
    if((attr_sharable = H5SM_type_shared(f, H5O_ATTR_ID)) < 0)
        HGOTO_ERROR(H5E_ATTR, H5E_CANTGET, NULL, "can't determine if attributes are shared")

    /* Get handle for shared message heap, if attributes are sharable */
    if(attr_sharable) {
        haddr_t shared_fheap_addr;      /* Address of fractal heap to use */

        /* Retrieve the address of the shared message's fractal heap */
        if(H5SM_get_fheap_addr(f, H5O_ATTR_ID, &shared_fheap_addr) < 0)
            HGOTO_ERROR(H5E_ATTR, H5E_CANTGET, NULL, "can't get shared message heap address")

        /* Check if there are any shared messages currently */
        if(H5F_addr_defined(shared_fheap_addr)) {
            /* Open the fractal heap for shared header messages */
            if(NULL == (shared_fheap = H5HF_open(f, shared_fheap_addr)))
                HGOTO_ERROR(H5E_ATTR, H5E_CANTOPENOBJ, NULL, "unable to open fractal heap")
        } /* end if */
    } /* end if */

    /* Open the name index v2 B-tree */
    if(NULL == (bt2_name = H5B2_open(f, ainfo->name_bt2_addr, NULL)))
        HGOTO_ERROR(H5E_ATTR, H5E_CANTOPENOBJ, NULL, "unable to open v2 B-tree for name index")

    /* Create the "udata" information for v2 B-tree record find */
    udata.f = f;
    udata.fheap = fheap;
    udata.shared_fheap = shared_fheap;
    udata.name = name;
    udata.name_hash = H5_checksum_lookup3(name, HDstrlen(name), 0);
    udata.flags = 0;
    udata.corder = 0;
    udata.found_op = H5A__dense_fnd_cb;       /* v2 B-tree comparison callback */
    udata.found_op_data = &ret_value;

    /* Find & copy the attribute in the 'name' index */
    if((attr_exists = H5B2_find(bt2_name, &udata, NULL, NULL)) < 0)
        HGOTO_ERROR(H5E_ATTR, H5E_NOTFOUND, NULL, "can't search for attribute in name index")
    else if(attr_exists == FALSE)
        HGOTO_ERROR(H5E_ATTR, H5E_NOTFOUND, NULL, "can't locate attribute in name index")

done:
    /* Release resources */
    if(shared_fheap && H5HF_close(shared_fheap) < 0)
        HDONE_ERROR(H5E_ATTR, H5E_CLOSEERROR, NULL, "can't close fractal heap")
    if(fheap && H5HF_close(fheap) < 0)
        HDONE_ERROR(H5E_ATTR, H5E_CLOSEERROR, NULL, "can't close fractal heap")
    if(bt2_name && H5B2_close(bt2_name) < 0)
        HDONE_ERROR(H5E_ATTR, H5E_CLOSEERROR, NULL, "can't close v2 B-tree for name index")

    FUNC_LEAVE_NOAPI(ret_value)
} /* end H5A__dense_open() */


/*-------------------------------------------------------------------------
 * Function:	H5A__dense_insert
 *
 * Purpose:	Insert an attribute into dense storage structures for an object
 *
 * Return:	Non-negative on success/Negative on failure
 *
 * Programmer:	Quincey Koziol
 *		koziol@hdfgroup.org
 *		Dec  4 2006
 *
 *-------------------------------------------------------------------------
 */
herr_t
H5A__dense_insert(H5F_t *f, const H5O_ainfo_t *ainfo, H5A_t *attr)
{
    H5A_bt2_ud_ins_t udata;             /* User data for v2 B-tree insertion */
    H5HF_t *fheap = NULL;               /* Fractal heap handle for attributes */
    H5HF_t *shared_fheap = NULL;        /* Fractal heap handle for shared header messages */
    H5B2_t *bt2_name = NULL;            /* v2 B-tree handle for name index */
    H5B2_t *bt2_corder = NULL;          /* v2 B-tree handle for creation order index */
    H5WB_t *wb = NULL;                  /* Wrapped buffer for attribute data */
    uint8_t attr_buf[H5A_ATTR_BUF_SIZE]; /* Buffer for serializing message */
    unsigned mesg_flags = 0;            /* Flags for storing message */
    htri_t attr_sharable;               /* Flag indicating attributes are sharable */
    herr_t ret_value = SUCCEED;         /* Return value */

    FUNC_ENTER_PACKAGE

    /*
     * Check arguments.
     */
    HDassert(f);
    HDassert(ainfo);
    HDassert(attr);

    /* Check if attributes are shared in this file */
    if((attr_sharable = H5SM_type_shared(f, H5O_ATTR_ID)) < 0)
        HGOTO_ERROR(H5E_ATTR, H5E_CANTGET, FAIL, "can't determine if attributes are shared")

    /* Get handle for shared message heap, if attributes are sharable */
    if(attr_sharable) {
        haddr_t shared_fheap_addr;      /* Address of fractal heap to use */
        htri_t shared_mesg;             /* Should this message be stored in the Shared Message table? */

        /* Check if message is already shared */
        if((shared_mesg = H5O_msg_is_shared(H5O_ATTR_ID, attr)) < 0)
            HGOTO_ERROR(H5E_ATTR, H5E_CANTGET, FAIL, "error determining if message is shared")
        else if(shared_mesg > 0)
            /* Mark the message as shared */
            mesg_flags |= H5O_MSG_FLAG_SHARED;
        else {
            /* Should this attribute be written as a SOHM? */
            if(H5SM_try_share(f, NULL, 0, H5O_ATTR_ID, attr, &mesg_flags) < 0)
                HGOTO_ERROR(H5E_ATTR, H5E_WRITEERROR, FAIL, "error determining if message should be shared")

            /* Attributes can't be "unique be shareable" yet */
            HDassert(!(mesg_flags & H5O_MSG_FLAG_SHAREABLE));
        } /* end else */

        /* Retrieve the address of the shared message's fractal heap */
        if(H5SM_get_fheap_addr(f, H5O_ATTR_ID, &shared_fheap_addr) < 0)
            HGOTO_ERROR(H5E_ATTR, H5E_CANTGET, FAIL, "can't get shared message heap address")

        /* Check if there are any shared messages currently */
        if(H5F_addr_defined(shared_fheap_addr)) {
            /* Open the fractal heap for shared header messages */
            if(NULL == (shared_fheap = H5HF_open(f, shared_fheap_addr)))
                HGOTO_ERROR(H5E_ATTR, H5E_CANTOPENOBJ, FAIL, "unable to open fractal heap")
        } /* end if */
    } /* end if */

    /* Open the fractal heap */
    if(NULL == (fheap = H5HF_open(f, ainfo->fheap_addr)))
        HGOTO_ERROR(H5E_ATTR, H5E_CANTOPENOBJ, FAIL, "unable to open fractal heap")

    /* Check for inserting shared attribute */
    if(mesg_flags & H5O_MSG_FLAG_SHARED) {
        /* Sanity check */
        HDassert(attr_sharable);

        /* Use heap ID for shared message heap */
        udata.id = attr->sh_loc.u.heap_id;
    } /* end if */
    else {
        void *attr_ptr;         /* Pointer to serialized message */
        size_t attr_size;       /* Size of serialized attribute in the heap */

        /* Find out the size of buffer needed for serialized message */
        if((attr_size = H5O_msg_raw_size(f, H5O_ATTR_ID, FALSE, attr)) == 0)
            HGOTO_ERROR(H5E_ATTR, H5E_CANTGETSIZE, FAIL, "can't get message size")

        /* Wrap the local buffer for serialized attributes */
        if(NULL == (wb = H5WB_wrap(attr_buf, sizeof(attr_buf))))
            HGOTO_ERROR(H5E_ATTR, H5E_CANTINIT, FAIL, "can't wrap buffer")

        /* Get a pointer to a buffer that's large enough for attribute */
        if(NULL == (attr_ptr = H5WB_actual(wb, attr_size)))
            HGOTO_ERROR(H5E_ATTR, H5E_NOSPACE, FAIL, "can't get actual buffer")

        /* Create serialized form of attribute or shared message */
        if(H5O_msg_encode(f, H5O_ATTR_ID, FALSE, (unsigned char *)attr_ptr, attr) < 0)
            HGOTO_ERROR(H5E_ATTR, H5E_CANTENCODE, FAIL, "can't encode attribute")

        /* Insert the serialized attribute into the fractal heap */
        /* (sets the heap ID in the user data) */
        if(H5HF_insert(fheap, attr_size, attr_ptr, &udata.id) < 0)
            HGOTO_ERROR(H5E_ATTR, H5E_CANTINSERT, FAIL, "unable to insert attribute into fractal heap")
    } /* end else */

    /* Open the name index v2 B-tree */
    if(NULL == (bt2_name = H5B2_open(f, ainfo->name_bt2_addr, NULL)))
        HGOTO_ERROR(H5E_ATTR, H5E_CANTOPENOBJ, FAIL, "unable to open v2 B-tree for name index")

    /* Create the callback information for v2 B-tree record insertion */
    udata.common.f = f;
    udata.common.fheap = fheap;
    udata.common.shared_fheap = shared_fheap;
    udata.common.name = attr->shared->name;
    udata.common.name_hash = H5_checksum_lookup3(attr->shared->name, HDstrlen(attr->shared->name), 0);
    H5_CHECKED_ASSIGN(udata.common.flags, uint8_t, mesg_flags, unsigned);
    udata.common.corder = attr->shared->crt_idx;
    udata.common.found_op = NULL;
    udata.common.found_op_data = NULL;
    /* udata.id already set */

    /* Insert attribute into 'name' tracking v2 B-tree */
    if(H5B2_insert(bt2_name, &udata) < 0)
        HGOTO_ERROR(H5E_ATTR, H5E_CANTINSERT, FAIL, "unable to insert record into v2 B-tree")

    /* Check if we should create a creation order index v2 B-tree record */
    if(ainfo->index_corder) {
        /* Open the creation order index v2 B-tree */
        HDassert(H5F_addr_defined(ainfo->corder_bt2_addr));
        if(NULL == (bt2_corder = H5B2_open(f, ainfo->corder_bt2_addr, NULL)))
            HGOTO_ERROR(H5E_ATTR, H5E_CANTOPENOBJ, FAIL, "unable to open v2 B-tree for creation order index")

        /* Insert the record into the creation order index v2 B-tree */
        if(H5B2_insert(bt2_corder, &udata) < 0)
            HGOTO_ERROR(H5E_ATTR, H5E_CANTINSERT, FAIL, "unable to insert record into v2 B-tree")
    } /* end if */

done:
    /* Release resources */
    if(shared_fheap && H5HF_close(shared_fheap) < 0)
        HDONE_ERROR(H5E_ATTR, H5E_CLOSEERROR, FAIL, "can't close fractal heap")
    if(fheap && H5HF_close(fheap) < 0)
        HDONE_ERROR(H5E_ATTR, H5E_CLOSEERROR, FAIL, "can't close fractal heap")
    if(bt2_name && H5B2_close(bt2_name) < 0)
        HDONE_ERROR(H5E_ATTR, H5E_CLOSEERROR, FAIL, "can't close v2 B-tree for name index")
    if(bt2_corder && H5B2_close(bt2_corder) < 0)
        HDONE_ERROR(H5E_ATTR, H5E_CLOSEERROR, FAIL, "can't close v2 B-tree for creation order index")
    if(wb && H5WB_unwrap(wb) < 0)
        HDONE_ERROR(H5E_ATTR, H5E_CLOSEERROR, FAIL, "can't close wrapped buffer")

    FUNC_LEAVE_NOAPI(ret_value)
} /* end H5A__dense_insert() */


/*-------------------------------------------------------------------------
 * Function:	H5A__dense_write_bt2_cb2
 *
 * Purpose:	v2 B-tree 'modify' callback to update the record for a creation
 *		order index
 *
 * Return:	Success:	0
 *		Failure:	1
 *
 * Programmer:	Quincey Koziol
 *              Tuesday, February 20, 2007
 *
 *-------------------------------------------------------------------------
 */
static herr_t
H5A__dense_write_bt2_cb2(void *_record, void *_op_data, hbool_t *changed)
{
    H5A_dense_bt2_corder_rec_t *record = (H5A_dense_bt2_corder_rec_t *)_record; /* Record from B-tree */
    H5O_fheap_id_t *new_heap_id = (H5O_fheap_id_t *)_op_data;       /* "op data" from v2 B-tree modify */

    FUNC_ENTER_STATIC_NOERR

    /*
     * Check arguments.
     */
    HDassert(record);
    HDassert(new_heap_id);

    /* Update record's heap ID */
    record->id = *new_heap_id;

    /* Note that the record changed */
    *changed = TRUE;

    FUNC_LEAVE_NOAPI(SUCCEED)
} /* end H5A__dense_write_bt2_cb2() */


/*-------------------------------------------------------------------------
 * Function:	H5A__dense_write_bt2_cb
 *
 * Purpose:	v2 B-tree 'modify' callback to update the data for an attribute
 *
 * Return:	Success:	0
 *		Failure:	1
 *
 * Programmer:	Quincey Koziol
 *              Tuesday, December  5, 2006
 *
 *-------------------------------------------------------------------------
 */
static herr_t
H5A__dense_write_bt2_cb(void *_record, void *_op_data, hbool_t *changed)
{
    H5A_dense_bt2_name_rec_t *record = (H5A_dense_bt2_name_rec_t *)_record; /* Record from B-tree */
    H5A_bt2_od_wrt_t *op_data = (H5A_bt2_od_wrt_t *)_op_data;       /* "op data" from v2 B-tree modify */
    H5B2_t *bt2_corder = NULL;          /* v2 B-tree handle for creation order index */
    H5WB_t *wb = NULL;                  /* Wrapped buffer for attribute data */
    uint8_t attr_buf[H5A_ATTR_BUF_SIZE]; /* Buffer for serializing attribute */
    herr_t ret_value = SUCCEED;         /* Return value */

    FUNC_ENTER_STATIC

    /*
     * Check arguments.
     */
    HDassert(record);
    HDassert(op_data);

    /* Check for modifying shared attribute */
    if(record->flags & H5O_MSG_FLAG_SHARED) {
        /* Update the shared attribute in the SOHM info */
        if(H5O__attr_update_shared(op_data->f, NULL, op_data->attr, NULL) < 0)
            HGOTO_ERROR(H5E_ATTR, H5E_CANTUPDATE, FAIL, "unable to update attribute in shared storage")

        /* Update record's heap ID */
        record->id = op_data->attr->sh_loc.u.heap_id;

        /* Check if we need to modify the creation order index with new heap ID */
        if(H5F_addr_defined(op_data->corder_bt2_addr)) {
            H5A_bt2_ud_common_t udata;          /* User data for v2 B-tree modify */

            /* Open the creation order index v2 B-tree */
            if(NULL == (bt2_corder = H5B2_open(op_data->f, op_data->corder_bt2_addr, NULL)))
                HGOTO_ERROR(H5E_ATTR, H5E_CANTOPENOBJ, FAIL, "unable to open v2 B-tree for creation order index")

            /* Create the "udata" information for v2 B-tree record modify */
            udata.f = op_data->f;
            udata.fheap = NULL;
            udata.shared_fheap = NULL;
            udata.name = NULL;
            udata.name_hash = 0;
            udata.flags = 0;
            udata.corder = op_data->attr->shared->crt_idx;
            udata.found_op = NULL;
            udata.found_op_data = NULL;

            /* Modify record for creation order index */
            if(H5B2_modify(bt2_corder, &udata, H5A__dense_write_bt2_cb2, &op_data->attr->sh_loc.u.heap_id) < 0)
                HGOTO_ERROR(H5E_ATTR, H5E_CANTINSERT, FAIL, "unable to modify record in v2 B-tree")
        } /* end if */

        /* Note that the record changed */
        *changed = TRUE;
    } /* end if */
    else {
        void *attr_ptr;         /* Pointer to serialized message */
        size_t attr_size;       /* Size of serialized attribute in the heap */

        /* Find out the size of buffer needed for serialized attribute */
        if((attr_size = H5O_msg_raw_size(op_data->f, H5O_ATTR_ID, FALSE, op_data->attr)) == 0)
            HGOTO_ERROR(H5E_ATTR, H5E_CANTGETSIZE, FAIL, "can't get attribute size")

        /* Wrap the local buffer for serialized attributes */
        if(NULL == (wb = H5WB_wrap(attr_buf, sizeof(attr_buf))))
            HGOTO_ERROR(H5E_ATTR, H5E_CANTINIT, FAIL, "can't wrap buffer")

        /* Get a pointer to a buffer that's large enough for attribute */
        if(NULL == (attr_ptr = H5WB_actual(wb, attr_size)))
            HGOTO_ERROR(H5E_ATTR, H5E_NOSPACE, FAIL, "can't get actual buffer")

        /* Create serialized form of attribute */
        if(H5O_msg_encode(op_data->f, H5O_ATTR_ID, FALSE, (unsigned char *)attr_ptr, op_data->attr) < 0)
            HGOTO_ERROR(H5E_ATTR, H5E_CANTENCODE, FAIL, "can't encode attribute")

/* Sanity check */
#ifndef NDEBUG
{
    size_t obj_len;             /* Length of existing encoded attribute */

    if(H5HF_get_obj_len(op_data->fheap, &record->id, &obj_len) < 0)
        HGOTO_ERROR(H5E_ATTR, H5E_CANTGETSIZE, FAIL, "can't get object size")
    HDassert(obj_len == attr_size);
}
#endif /* NDEBUG */
        /* Update existing attribute in heap */
        /* (might be more efficient as fractal heap 'op' callback, but leave that for later -QAK) */
        if(H5HF_write(op_data->fheap, &record->id, changed, attr_ptr) < 0)
            HGOTO_ERROR(H5E_ATTR, H5E_CANTUPDATE, FAIL, "unable to update attribute in heap")
    } /* end else */

done:
    /* Release resources */
    if(bt2_corder && H5B2_close(bt2_corder) < 0)
        HDONE_ERROR(H5E_ATTR, H5E_CLOSEERROR, FAIL, "can't close v2 B-tree for creation order index")
    if(wb && H5WB_unwrap(wb) < 0)
        HDONE_ERROR(H5E_ATTR, H5E_CLOSEERROR, FAIL, "can't close wrapped buffer")

    FUNC_LEAVE_NOAPI(ret_value)
} /* end H5A__dense_write_bt2_cb() */


/*-------------------------------------------------------------------------
 * Function:	H5A__dense_write
 *
 * Purpose:	Modify an attribute in dense storage structures for an object
 *
 * Return:	Non-negative on success/Negative on failure
 *
 * Programmer:	Quincey Koziol
 *		koziol@hdfgroup.org
 *		Dec  4 2006
 *
 *-------------------------------------------------------------------------
 */
herr_t
H5A__dense_write(H5F_t *f, const H5O_ainfo_t *ainfo, H5A_t *attr)
{
    H5A_bt2_ud_common_t udata;          /* User data for v2 B-tree modify */
    H5A_bt2_od_wrt_t op_data;           /* "Op data" for v2 B-tree modify */
    H5HF_t *fheap = NULL;               /* Fractal heap handle */
    H5HF_t *shared_fheap = NULL;        /* Fractal heap handle for shared header messages */
    H5B2_t *bt2_name = NULL;            /* v2 B-tree handle for name index */
    htri_t attr_sharable;               /* Flag indicating attributes are sharable */
    herr_t ret_value = SUCCEED;         /* Return value */

    FUNC_ENTER_PACKAGE

    /*
     * Check arguments.
     */
    HDassert(f);
    HDassert(ainfo);
    HDassert(H5F_addr_defined(ainfo->fheap_addr));
    HDassert(H5F_addr_defined(ainfo->name_bt2_addr));
    HDassert(attr);

    /* Check if attributes are shared in this file */
    if((attr_sharable = H5SM_type_shared(f, H5O_ATTR_ID)) < 0)
        HGOTO_ERROR(H5E_ATTR, H5E_CANTGET, FAIL, "can't determine if attributes are shared")

    /* Get handle for shared message heap, if attributes are sharable */
    if(attr_sharable) {
        haddr_t shared_fheap_addr;      /* Address of fractal heap to use */

        /* Retrieve the address of the shared message's fractal heap */
        if(H5SM_get_fheap_addr(f, H5O_ATTR_ID, &shared_fheap_addr) < 0)
            HGOTO_ERROR(H5E_ATTR, H5E_CANTGET, FAIL, "can't get shared message heap address")

        /* Check if there are any shared messages currently */
        if(H5F_addr_defined(shared_fheap_addr)) {
            /* Open the fractal heap for shared header messages */
            if(NULL == (shared_fheap = H5HF_open(f, shared_fheap_addr)))
                HGOTO_ERROR(H5E_ATTR, H5E_CANTOPENOBJ, FAIL, "unable to open fractal heap")
        } /* end if */
    } /* end if */

    /* Open the fractal heap */
    if(NULL == (fheap = H5HF_open(f, ainfo->fheap_addr)))
        HGOTO_ERROR(H5E_ATTR, H5E_CANTOPENOBJ, FAIL, "unable to open fractal heap")

    /* Open the name index v2 B-tree */
    if(NULL == (bt2_name = H5B2_open(f, ainfo->name_bt2_addr, NULL)))
        HGOTO_ERROR(H5E_ATTR, H5E_CANTOPENOBJ, FAIL, "unable to open v2 B-tree for name index")

    /* Create the "udata" information for v2 B-tree record modify */
    udata.f = f;
    udata.fheap = fheap;
    udata.shared_fheap = shared_fheap;
    udata.name = attr->shared->name;
    udata.name_hash = H5_checksum_lookup3(attr->shared->name, HDstrlen(attr->shared->name), 0);
    udata.flags = 0;
    udata.corder = 0;
    udata.found_op = NULL;
    udata.found_op_data = NULL;

    /* Create the "op_data" for the v2 B-tree record 'modify' callback */
    op_data.f = f;
    op_data.fheap = fheap;
    op_data.shared_fheap = shared_fheap;
    op_data.attr = attr;
    op_data.corder_bt2_addr = ainfo->corder_bt2_addr;

    /* Modify attribute through 'name' tracking v2 B-tree */
    if(H5B2_modify(bt2_name, &udata, H5A__dense_write_bt2_cb, &op_data) < 0)
        HGOTO_ERROR(H5E_ATTR, H5E_CANTINSERT, FAIL, "unable to modify record in v2 B-tree")

done:
    /* Release resources */
    if(shared_fheap && H5HF_close(shared_fheap) < 0)
        HDONE_ERROR(H5E_ATTR, H5E_CLOSEERROR, FAIL, "can't close fractal heap")
    if(fheap && H5HF_close(fheap) < 0)
        HDONE_ERROR(H5E_ATTR, H5E_CLOSEERROR, FAIL, "can't close fractal heap")
    if(bt2_name && H5B2_close(bt2_name) < 0)
        HDONE_ERROR(H5E_ATTR, H5E_CLOSEERROR, FAIL, "can't close v2 B-tree for name index")

    FUNC_LEAVE_NOAPI(ret_value)
} /* end H5A__dense_write() */


/*-------------------------------------------------------------------------
 * Function:	H5A__dense_copy_fh_cb
 *
 * Purpose:	Callback for fractal heap operator, to make copy of attribute
 *              for calling routine
 *
 * Return:	SUCCEED/FAIL
 *
 * Programmer:	Quincey Koziol
 *		koziol@hdfgroup.org
 *		Dec  5 2006
 *
 *-------------------------------------------------------------------------
 */
static herr_t
H5A__dense_copy_fh_cb(const void *obj, size_t obj_len, void *_udata)
{
    H5A_fh_ud_cp_t *udata = (H5A_fh_ud_cp_t *)_udata;       /* User data for fractal heap 'op' callback */
    herr_t ret_value = SUCCEED;   /* Return value */

    FUNC_ENTER_STATIC

    /* Decode attribute information & keep a copy */
    /* (we make a copy instead of calling the user/library callback directly in
     *  this routine because this fractal heap 'op' callback routine is called
     *  with the direct block protected and if the callback routine invokes an
     *  HDF5 routine, it could attempt to re-protect that direct block for the
     *  heap, causing the HDF5 routine called to fail)
     */
<<<<<<< HEAD
    if(NULL == (udata->attr = (H5A_t *)H5O_msg_decode(udata->f, NULL, H5O_ATTR_ID, (const unsigned char *)obj)))
=======
    if(NULL == (udata->attr = (H5A_t *)H5O_msg_decode(udata->f, udata->dxpl_id, NULL, H5O_ATTR_ID, obj_len, (const unsigned char *)obj)))
>>>>>>> 7aa4eb1b
        HGOTO_ERROR(H5E_ATTR, H5E_CANTDECODE, FAIL, "can't decode attribute")

    /* Set the creation order index for the attribute */
    udata->attr->shared->crt_idx = udata->record->corder;

    /* Check whether we should "reconstitute" the shared message info */
    if(udata->record->flags & H5O_MSG_FLAG_SHARED)
        H5SM_reconstitute(&(udata->attr->sh_loc), udata->f, H5O_ATTR_ID, udata->record->id);

done:
    FUNC_LEAVE_NOAPI(ret_value)
} /* end H5A__dense_copy_fh_cb() */


/*-------------------------------------------------------------------------
 * Function:	H5A__dense_rename
 *
 * Purpose:	Rename an attribute in dense storage structures for an object
 *
 * Return:	Non-negative on success/Negative on failure
 *
 * Programmer:	Quincey Koziol
 *		koziol@hdfgroup.org
 *		Jan  3 2007
 *
 *-------------------------------------------------------------------------
 */
herr_t
H5A__dense_rename(H5F_t *f, const H5O_ainfo_t *ainfo, const char *old_name,
    const char *new_name)
{
    H5A_bt2_ud_common_t udata;          /* User data for v2 B-tree modify */
    H5HF_t *fheap = NULL;               /* Fractal heap handle */
    H5HF_t *shared_fheap = NULL;        /* Fractal heap handle for shared header messages */
    H5B2_t *bt2_name = NULL;            /* v2 B-tree handle for name index */
    H5A_t *attr_copy = NULL;            /* Copy of attribute to rename */
    htri_t attr_sharable;               /* Flag indicating attributes are sharable */
    htri_t shared_mesg;                 /* Should this message be stored in the Shared Message table? */
    htri_t attr_exists;                 /* Attribute exists in v2 B-tree */
    herr_t ret_value = SUCCEED;         /* Return value */

    FUNC_ENTER_PACKAGE

    /*
     * Check arguments.
     */
    HDassert(f);
    HDassert(ainfo);
    HDassert(old_name);
    HDassert(new_name);

    /* Check if attributes are shared in this file */
    if((attr_sharable = H5SM_type_shared(f, H5O_ATTR_ID)) < 0)
        HGOTO_ERROR(H5E_ATTR, H5E_CANTGET, FAIL, "can't determine if attributes are shared")

    /* Get handle for shared message heap, if attributes are sharable */
    if(attr_sharable) {
        haddr_t shared_fheap_addr;      /* Address of fractal heap to use */

        /* Retrieve the address of the shared message's fractal heap */
        if(H5SM_get_fheap_addr(f, H5O_ATTR_ID, &shared_fheap_addr) < 0)
            HGOTO_ERROR(H5E_ATTR, H5E_CANTGET, FAIL, "can't get shared message heap address")

        /* Check if there are any shared messages currently */
        if(H5F_addr_defined(shared_fheap_addr)) {
            /* Open the fractal heap for shared header messages */
            if(NULL == (shared_fheap = H5HF_open(f, shared_fheap_addr)))
                HGOTO_ERROR(H5E_ATTR, H5E_CANTOPENOBJ, FAIL, "unable to open fractal heap")
        } /* end if */
    } /* end if */

    /* Open the fractal heap */
    if(NULL == (fheap = H5HF_open(f, ainfo->fheap_addr)))
        HGOTO_ERROR(H5E_ATTR, H5E_CANTOPENOBJ, FAIL, "unable to open fractal heap")

    /* Open the name index v2 B-tree */
    if(NULL == (bt2_name = H5B2_open(f, ainfo->name_bt2_addr, NULL)))
        HGOTO_ERROR(H5E_ATTR, H5E_CANTOPENOBJ, FAIL, "unable to open v2 B-tree for name index")

    /* Create the "udata" information for v2 B-tree record modify */
    udata.f = f;
    udata.fheap = fheap;
    udata.shared_fheap = shared_fheap;
    udata.name = old_name;
    udata.name_hash = H5_checksum_lookup3(old_name, HDstrlen(old_name), 0);
    udata.flags = 0;
    udata.corder = 0;
    udata.found_op = H5A__dense_fnd_cb;       /* v2 B-tree comparison callback */
    udata.found_op_data = &attr_copy;

    /* Get copy of attribute through 'name' tracking v2 B-tree */
    if((attr_exists = H5B2_find(bt2_name, &udata, NULL, NULL)) < 0)
        HGOTO_ERROR(H5E_ATTR, H5E_NOTFOUND, FAIL, "can't search for attribute in name index")
    else if(attr_exists == FALSE)
        HGOTO_ERROR(H5E_ATTR, H5E_NOTFOUND, FAIL, "can't locate attribute in name index")
    HDassert(attr_copy);

    /* Check if message is already shared */
    if((shared_mesg = H5O_msg_is_shared(H5O_ATTR_ID, attr_copy)) < 0)
        HGOTO_ERROR(H5E_ATTR, H5E_CANTGET, FAIL, "error determining if message is shared")
    else if(shared_mesg > 0) {
        /* Reset shared status of copy */
        /* (so it will get shared again if necessary) */
        attr_copy->sh_loc.type = H5O_SHARE_TYPE_UNSHARED;
    } /* end if */

    /* Change name of attribute */
    H5MM_xfree(attr_copy->shared->name);
    attr_copy->shared->name = H5MM_xstrdup(new_name);

    /* Recompute the version to encode the attribute with */
    if(H5A__set_version(f, attr_copy) < 0)
        HGOTO_ERROR(H5E_ATTR, H5E_CANTSET, FAIL, "unable to update attribute version")

    /* Insert renamed attribute back into dense storage */
    /* (Possibly making it shared) */
    if(H5A__dense_insert(f, ainfo, attr_copy) < 0)
        HGOTO_ERROR(H5E_ATTR, H5E_CANTINSERT, FAIL, "unable to add to dense storage")

    /* Was this attribute shared? */
    if((shared_mesg = H5O_msg_is_shared(H5O_ATTR_ID, attr_copy)) > 0) {
        hsize_t attr_rc;                /* Attribute's ref count in shared message storage */

        /* Retrieve ref count for shared attribute */
        if(H5SM_get_refcount(f, H5O_ATTR_ID, &attr_copy->sh_loc, &attr_rc) < 0)
            HGOTO_ERROR(H5E_ATTR, H5E_CANTGET, FAIL, "can't retrieve shared message ref count")

        /* If the newly shared attribute needs to share "ownership" of the shared
         *      components (ie. its reference count is 1), increment the reference
         *      count on any shared components of the attribute, so that they won't
         *      be removed from the file.  (Essentially a "copy on write" operation).
         *
         *      *ick* -QAK, 2007/01/08
         */
        if(attr_rc == 1) {
            /* Increment reference count on attribute components */
            if(H5O__attr_link(f, NULL, attr_copy) < 0)
                HGOTO_ERROR(H5E_ATTR, H5E_LINKCOUNT, FAIL, "unable to adjust attribute link count")
        } /* end if */
    } /* end if */
    else if(shared_mesg == 0) {
        /* Increment reference count on attribute components */
        /* (so that they aren't deleted when the attribute is removed shortly) */
        if(H5O__attr_link(f, NULL, attr_copy) < 0)
            HGOTO_ERROR(H5E_ATTR, H5E_LINKCOUNT, FAIL, "unable to adjust attribute link count")
    } /* end if */
    else if(shared_mesg < 0)
	HGOTO_ERROR(H5E_ATTR, H5E_WRITEERROR, FAIL, "error determining if message should be shared")

    /* Delete old attribute from dense storage */
    if(H5A__dense_remove(f, ainfo, old_name) < 0)
        HGOTO_ERROR(H5E_ATTR, H5E_CANTDELETE, FAIL, "unable to delete attribute in dense storage")

done:
    /* Release resources */
    if(shared_fheap && H5HF_close(shared_fheap) < 0)
        HDONE_ERROR(H5E_ATTR, H5E_CLOSEERROR, FAIL, "can't close fractal heap")
    if(fheap && H5HF_close(fheap) < 0)
        HDONE_ERROR(H5E_ATTR, H5E_CLOSEERROR, FAIL, "can't close fractal heap")
    if(bt2_name && H5B2_close(bt2_name) < 0)
        HDONE_ERROR(H5E_ATTR, H5E_CLOSEERROR, FAIL, "can't close v2 B-tree for name index")
    if(attr_copy)
        H5O_msg_free(H5O_ATTR_ID, attr_copy);

    FUNC_LEAVE_NOAPI(ret_value)
} /* end H5A__dense_rename() */


/*-------------------------------------------------------------------------
 * Function:	H5A__dense_iterate_bt2_cb
 *
 * Purpose:	v2 B-tree callback for dense attribute storage iterator
 *
 * Return:	H5_ITER_ERROR/H5_ITER_CONT/H5_ITER_STOP
 *
 * Programmer:	Quincey Koziol
 *		koziol@hdfgroup.org
 *		Dec  5 2006
 *
 *-------------------------------------------------------------------------
 */
static herr_t
H5A__dense_iterate_bt2_cb(const void *_record, void *_bt2_udata)
{
    const H5A_dense_bt2_name_rec_t *record = (const H5A_dense_bt2_name_rec_t *)_record; /* Record from B-tree */
    H5A_bt2_ud_it_t *bt2_udata = (H5A_bt2_ud_it_t *)_bt2_udata;         /* User data for callback */
    herr_t ret_value = H5_ITER_CONT;         /* Return value */

    FUNC_ENTER_STATIC

    /* Check for skipping attributes */
    if(bt2_udata->skip > 0)
        --bt2_udata->skip;
    else {
        H5A_fh_ud_cp_t fh_udata;        /* User data for fractal heap 'op' callback */
        H5HF_t *fheap;                  /* Fractal heap handle for attribute storage */

        /* Check for iterating over shared attribute */
        if(record->flags & H5O_MSG_FLAG_SHARED)
            fheap = bt2_udata->shared_fheap;
        else
            fheap = bt2_udata->fheap;

        /* Prepare user data for callback */
        /* down */
        fh_udata.f = bt2_udata->f;
        fh_udata.record = record;
        fh_udata.attr = NULL;

        /* Call fractal heap 'op' routine, to copy the attribute information */
        if(H5HF_op(fheap, &record->id, H5A__dense_copy_fh_cb, &fh_udata) < 0)
            HGOTO_ERROR(H5E_ATTR, H5E_CANTOPERATE, H5_ITER_ERROR, "heap op callback failed")

        /* Check which type of callback to make */
        switch(bt2_udata->attr_op->op_type) {
            case H5A_ATTR_OP_APP2:
            {
                H5A_info_t ainfo;               /* Info for attribute */

                /* Get the attribute information */
                if(H5A__get_info(fh_udata.attr, &ainfo) < 0)
                    HGOTO_ERROR(H5E_ATTR, H5E_CANTGET, H5_ITER_ERROR, "unable to get attribute info")

                /* Make the application callback */
                ret_value = (bt2_udata->attr_op->u.app_op2)(bt2_udata->loc_id, fh_udata.attr->shared->name, &ainfo, bt2_udata->op_data);
                break;
            }

#ifndef H5_NO_DEPRECATED_SYMBOLS
            case H5A_ATTR_OP_APP:
                /* Make the application callback */
                ret_value = (bt2_udata->attr_op->u.app_op)(bt2_udata->loc_id, fh_udata.attr->shared->name, bt2_udata->op_data);
                break;
#endif /* H5_NO_DEPRECATED_SYMBOLS */

            case H5A_ATTR_OP_LIB:
                /* Call the library's callback */
                ret_value = (bt2_udata->attr_op->u.lib_op)(fh_udata.attr, bt2_udata->op_data);
                break;

            default:
                HDassert("unknown attribute op type" && 0);
#ifdef NDEBUG
                HGOTO_ERROR(H5E_ATTR, H5E_UNSUPPORTED, FAIL, "unsupported attribute op type")
#endif /* NDEBUG */
        } /* end switch */

        /* Release the space allocated for the attribute */
        H5O_msg_free(H5O_ATTR_ID, fh_udata.attr);
    } /* end else */

    /* Increment the number of attributes passed through */
    /* (whether we skipped them or not) */
    bt2_udata->count++;

    /* Check for callback failure and pass along return value */
    if(ret_value < 0)
        HERROR(H5E_ATTR, H5E_CANTNEXT, "iteration operator failed");

done:
    FUNC_LEAVE_NOAPI(ret_value)
} /* end H5A__dense_iterate_bt2_cb() */


/*-------------------------------------------------------------------------
 * Function:	H5A__dense_iterate
 *
 * Purpose:	Iterate over attributes in dense storage structures for an object
 *
 * Return:	Non-negative on success/Negative on failure
 *
 * Programmer:	Quincey Koziol
 *		koziol@hdfgroup.org
 *		Dec  5 2006
 *
 *-------------------------------------------------------------------------
 */
herr_t
H5A__dense_iterate(H5F_t *f, hid_t loc_id, const H5O_ainfo_t *ainfo,
    H5_index_t idx_type, H5_iter_order_t order, hsize_t skip, hsize_t *last_attr,
    const H5A_attr_iter_op_t *attr_op, void *op_data)
{
    H5HF_t *fheap = NULL;               /* Fractal heap handle */
    H5HF_t *shared_fheap = NULL;        /* Fractal heap handle for shared header messages */
    H5A_attr_table_t atable = {0, NULL};        /* Table of attributes */
    H5B2_t *bt2 = NULL;                 /* v2 B-tree handle for index */
    haddr_t bt2_addr;                   /* Address of v2 B-tree to use for lookup */
    herr_t ret_value = FAIL;            /* Return value */

    FUNC_ENTER_PACKAGE

    /*
     * Check arguments.
     */
    HDassert(f);
    HDassert(ainfo);
    HDassert(H5F_addr_defined(ainfo->fheap_addr));
    HDassert(H5F_addr_defined(ainfo->name_bt2_addr));
    HDassert(attr_op);

    /* Determine the address of the index to use */
    if(idx_type == H5_INDEX_NAME) {
        /* Check if "native" order is OK - since names are hashed, getting them
         *      in strictly increasing or decreasing order requires building a
         *      table and sorting it.
         */
        if(order == H5_ITER_NATIVE) {
            HDassert(H5F_addr_defined(ainfo->name_bt2_addr));
            bt2_addr = ainfo->name_bt2_addr;
        } /* end if */
        else
            bt2_addr = HADDR_UNDEF;
    } /* end if */
    else {
        HDassert(idx_type == H5_INDEX_CRT_ORDER);

        /* This address may not be defined if creation order is tracked, but
         *      there's no index on it.  If there's no v2 B-tree that indexes
         *      the links, a table will be built.
         */
        bt2_addr = ainfo->corder_bt2_addr;
    } /* end else */

    /* Check on iteration order */
    if(order == H5_ITER_NATIVE && H5F_addr_defined(bt2_addr)) {
        H5A_bt2_ud_it_t udata;              /* User data for iterator callback */
        htri_t attr_sharable;               /* Flag indicating attributes are sharable */

        /* Open the fractal heap */
        if(NULL == (fheap = H5HF_open(f, ainfo->fheap_addr)))
            HGOTO_ERROR(H5E_ATTR, H5E_CANTOPENOBJ, FAIL, "unable to open fractal heap")

        /* Check if attributes are shared in this file */
        if((attr_sharable = H5SM_type_shared(f, H5O_ATTR_ID)) < 0)
            HGOTO_ERROR(H5E_ATTR, H5E_CANTGET, FAIL, "can't determine if attributes are shared")

        /* Get handle for shared message heap, if attributes are sharable */
        if(attr_sharable) {
            haddr_t shared_fheap_addr;      /* Address of fractal heap to use */

            /* Retrieve the address of the shared message's fractal heap */
            if(H5SM_get_fheap_addr(f, H5O_ATTR_ID, &shared_fheap_addr) < 0)
                HGOTO_ERROR(H5E_ATTR, H5E_CANTGET, FAIL, "can't get shared message heap address")

            /* Check if there are any shared messages currently */
            if(H5F_addr_defined(shared_fheap_addr)) {
                /* Open the fractal heap for shared header messages */
                if(NULL == (shared_fheap = H5HF_open(f, shared_fheap_addr)))
                    HGOTO_ERROR(H5E_ATTR, H5E_CANTOPENOBJ, FAIL, "unable to open fractal heap")
            } /* end if */
        } /* end if */

        /* Open the index v2 B-tree */
        if(NULL == (bt2 = H5B2_open(f, bt2_addr, NULL)))
            HGOTO_ERROR(H5E_ATTR, H5E_CANTOPENOBJ, FAIL, "unable to open v2 B-tree for index")

        /* Construct the user data for v2 B-tree iterator callback */
        udata.f = f;
        udata.fheap = fheap;
        udata.shared_fheap = shared_fheap;
        udata.loc_id = loc_id;
        udata.skip = skip;
        udata.count = 0;
        udata.attr_op = attr_op;
        udata.op_data = op_data;

        /* Iterate over the records in the v2 B-tree's "native" order */
        /* (by hash of name) */
        if((ret_value = H5B2_iterate(bt2, H5A__dense_iterate_bt2_cb, &udata)) < 0)
            HERROR(H5E_ATTR, H5E_BADITER, "attribute iteration failed");

        /* Update the last attribute examined, if requested */
        if(last_attr)
            *last_attr = udata.count;
    } /* end if */
    else {
        /* Build the table of attributes for this object */
        /* (build table using the name index, but sort according to idx_type) */
        if(H5A__dense_build_table(f, ainfo, idx_type, order, &atable) < 0)
            HGOTO_ERROR(H5E_ATTR, H5E_CANTGET, FAIL, "error building table of attributes")

        /* Iterate over attributes in table */
        if((ret_value = H5A__attr_iterate_table(&atable, skip, last_attr, loc_id, attr_op, op_data)) < 0)
            HERROR(H5E_ATTR, H5E_CANTNEXT, "iteration operator failed");
    } /* end else */

done:
    /* Release resources */
    if(shared_fheap && H5HF_close(shared_fheap) < 0)
        HDONE_ERROR(H5E_ATTR, H5E_CLOSEERROR, FAIL, "can't close fractal heap")
    if(fheap && H5HF_close(fheap) < 0)
        HDONE_ERROR(H5E_ATTR, H5E_CLOSEERROR, FAIL, "can't close fractal heap")
    if(bt2 && H5B2_close(bt2) < 0)
        HDONE_ERROR(H5E_ATTR, H5E_CLOSEERROR, FAIL, "can't close v2 B-tree for index")
    if(atable.attrs && H5A__attr_release_table(&atable) < 0)
        HDONE_ERROR(H5E_ATTR, H5E_CANTFREE, FAIL, "unable to release attribute table")

    FUNC_LEAVE_NOAPI(ret_value)
} /* end H5A__dense_iterate() */


/*-------------------------------------------------------------------------
 * Function:	H5A__dense_remove_bt2_cb
 *
 * Purpose:	v2 B-tree callback for dense attribute storage record removal
 *
 * Return:	Non-negative on success/Negative on failure
 *
 * Programmer:	Quincey Koziol
 *		koziol@hdfgroup.org
 *		Dec 11 2006
 *
 *-------------------------------------------------------------------------
 */
static herr_t
H5A__dense_remove_bt2_cb(const void *_record, void *_udata)
{
    const H5A_dense_bt2_name_rec_t *record = (const H5A_dense_bt2_name_rec_t *)_record;
    H5A_bt2_ud_rm_t *udata = (H5A_bt2_ud_rm_t *)_udata;         /* User data for callback */
    H5A_t *attr = *(H5A_t **)udata->common.found_op_data;  /* Pointer to attribute to remove */
    H5B2_t *bt2_corder = NULL;          /* v2 B-tree handle for creation order index */
    herr_t ret_value = SUCCEED;         /* Return value */

    FUNC_ENTER_STATIC

    /* Check for removing the link from the creation order index */
    if(H5F_addr_defined(udata->corder_bt2_addr)) {
        /* Open the creation order index v2 B-tree */
        if(NULL == (bt2_corder = H5B2_open(udata->common.f, udata->corder_bt2_addr, NULL)))
            HGOTO_ERROR(H5E_ATTR, H5E_CANTOPENOBJ, FAIL, "unable to open v2 B-tree for creation order index")

        /* Set up the user data for the v2 B-tree 'record remove' callback */
        udata->common.corder = attr->shared->crt_idx;

        /* Remove the record from the creation order index v2 B-tree */
        if(H5B2_remove(bt2_corder, udata, NULL, NULL) < 0)
            HGOTO_ERROR(H5E_ATTR, H5E_CANTREMOVE, FAIL, "unable to remove attribute from creation order index v2 B-tree")
    } /* end if */

    /* Check for removing shared attribute */
    if(record->flags & H5O_MSG_FLAG_SHARED) {
        /* Decrement the reference count on the shared attribute message */
        if(H5SM_delete(udata->common.f, NULL, &(attr->sh_loc)) < 0)
            HGOTO_ERROR(H5E_ATTR, H5E_CANTFREE, FAIL, "unable to delete shared attribute")
    } /* end if */
    else {
        /* Perform the deletion action on the attribute */
        /* (takes care of shared & committed datatype/dataspace components) */
        if(H5O__attr_delete(udata->common.f, NULL, attr) < 0)
            HGOTO_ERROR(H5E_ATTR, H5E_CANTDELETE, FAIL, "unable to delete attribute")

        /* Remove record from fractal heap */
        if(H5HF_remove(udata->common.fheap, &record->id) < 0)
            HGOTO_ERROR(H5E_ATTR, H5E_CANTREMOVE, FAIL, "unable to remove attribute from fractal heap")
    } /* end else */

done:
    /* Release resources */
    if(bt2_corder && H5B2_close(bt2_corder) < 0)
        HDONE_ERROR(H5E_ATTR, H5E_CLOSEERROR, FAIL, "can't close v2 B-tree for creation order index")

    FUNC_LEAVE_NOAPI(ret_value)
} /* end H5A__dense_remove_bt2_cb() */


/*-------------------------------------------------------------------------
 * Function:	H5A__dense_remove
 *
 * Purpose:	Remove an attribute from the dense storage of an object
 *
 * Return:	Non-negative on success/Negative on failure
 *
 * Programmer:	Quincey Koziol
 *		koziol@hdfgroup.org
 *		Dec 11 2006
 *
 *-------------------------------------------------------------------------
 */
herr_t
H5A__dense_remove(H5F_t *f, const H5O_ainfo_t *ainfo, const char *name)
{
    H5A_bt2_ud_rm_t udata;              /* User data for v2 B-tree record removal */
    H5HF_t *fheap = NULL;               /* Fractal heap handle */
    H5HF_t *shared_fheap = NULL;        /* Fractal heap handle for shared header messages */
    H5B2_t *bt2_name = NULL;            /* v2 B-tree handle for name index */
    H5A_t *attr_copy = NULL;            /* Copy of attribute to remove */
    htri_t attr_sharable;               /* Flag indicating attributes are sharable */
    herr_t ret_value = SUCCEED;         /* Return value */

    FUNC_ENTER_PACKAGE

    /*
     * Check arguments.
     */
    HDassert(f);
    HDassert(ainfo);
    HDassert(name && *name);

    /* Open the fractal heap */
    if(NULL == (fheap = H5HF_open(f, ainfo->fheap_addr)))
        HGOTO_ERROR(H5E_ATTR, H5E_CANTOPENOBJ, FAIL, "unable to open fractal heap")

    /* Check if attributes are shared in this file */
    if((attr_sharable = H5SM_type_shared(f, H5O_ATTR_ID)) < 0)
        HGOTO_ERROR(H5E_ATTR, H5E_CANTGET, FAIL, "can't determine if attributes are shared")

    /* Get handle for shared message heap, if attributes are sharable */
    if(attr_sharable) {
        haddr_t shared_fheap_addr;      /* Address of fractal heap to use */

        /* Retrieve the address of the shared message's fractal heap */
        if(H5SM_get_fheap_addr(f, H5O_ATTR_ID, &shared_fheap_addr) < 0)
            HGOTO_ERROR(H5E_ATTR, H5E_CANTGET, FAIL, "can't get shared message heap address")

        /* Check if there are any shared messages currently */
        if(H5F_addr_defined(shared_fheap_addr)) {
            /* Open the fractal heap for shared header messages */
            if(NULL == (shared_fheap = H5HF_open(f, shared_fheap_addr)))
                HGOTO_ERROR(H5E_ATTR, H5E_CANTOPENOBJ, FAIL, "unable to open fractal heap")
        } /* end if */
    } /* end if */

    /* Open the name index v2 B-tree */
    if(NULL == (bt2_name = H5B2_open(f, ainfo->name_bt2_addr, NULL)))
        HGOTO_ERROR(H5E_ATTR, H5E_CANTOPENOBJ, FAIL, "unable to open v2 B-tree for name index")

    /* Set up the user data for the v2 B-tree 'record remove' callback */
    udata.common.f = f;
    udata.common.fheap = fheap;
    udata.common.shared_fheap = shared_fheap;
    udata.common.name = name;
    udata.common.name_hash = H5_checksum_lookup3(name, HDstrlen(name), 0);
    udata.common.found_op = H5A__dense_fnd_cb;       /* v2 B-tree comparison callback */
    udata.common.found_op_data = &attr_copy;
    udata.corder_bt2_addr = ainfo->corder_bt2_addr;

    /* Remove the record from the name index v2 B-tree */
    if(H5B2_remove(bt2_name, &udata, H5A__dense_remove_bt2_cb, &udata) < 0)
        HGOTO_ERROR(H5E_ATTR, H5E_CANTREMOVE, FAIL, "unable to remove attribute from name index v2 B-tree")

done:
    /* Release resources */
    if(shared_fheap && H5HF_close(shared_fheap) < 0)
        HDONE_ERROR(H5E_ATTR, H5E_CLOSEERROR, FAIL, "can't close fractal heap")
    if(fheap && H5HF_close(fheap) < 0)
        HDONE_ERROR(H5E_ATTR, H5E_CLOSEERROR, FAIL, "can't close fractal heap")
    if(bt2_name && H5B2_close(bt2_name) < 0)
        HDONE_ERROR(H5E_ATTR, H5E_CLOSEERROR, FAIL, "can't close v2 B-tree for name index")
    if(attr_copy)
        H5O__msg_free_real(H5O_MSG_ATTR, attr_copy);

    FUNC_LEAVE_NOAPI(ret_value)
} /* end H5A__dense_remove() */


/*-------------------------------------------------------------------------
 * Function:	H5A__dense_remove_by_idx_bt2_cb
 *
 * Purpose:	v2 B-tree callback for dense attribute storage record removal by index
 *
 * Return:	Non-negative on success/Negative on failure
 *
 * Programmer:	Quincey Koziol
 *		koziol@hdfgroup.org
 *		Feb 14 2007
 *
 *-------------------------------------------------------------------------
 */
static herr_t
H5A__dense_remove_by_idx_bt2_cb(const void *_record, void *_bt2_udata)
{
    H5HF_t *fheap;                      /* Fractal heap handle */
    H5B2_t *bt2 = NULL;                 /* v2 B-tree handle for index */
    const H5A_dense_bt2_name_rec_t *record = (const H5A_dense_bt2_name_rec_t *)_record; /* v2 B-tree record */
    H5A_bt2_ud_rmbi_t *bt2_udata = (H5A_bt2_ud_rmbi_t *)_bt2_udata;         /* User data for callback */
    H5A_fh_ud_cp_t fh_udata;            /* User data for fractal heap 'op' callback */
    H5O_shared_t sh_loc;                /* Shared message info for attribute */
    hbool_t use_sh_loc;                 /* Whether to use the attribute's shared location or the separate one */
    herr_t ret_value = SUCCEED;         /* Return value */

    FUNC_ENTER_STATIC

    /* Set up the user data for fractal heap 'op' callback */
    fh_udata.f = bt2_udata->f;
    fh_udata.record = record;
    fh_udata.attr = NULL;

    /* Get correct fractal heap handle to use for operations */
    if(record->flags & H5O_MSG_FLAG_SHARED)
        fheap = bt2_udata->shared_fheap;
    else
        fheap = bt2_udata->fheap;

    /* Check whether to make a copy of the attribute or just need the shared location info */
    if(H5F_addr_defined(bt2_udata->other_bt2_addr) || !(record->flags & H5O_MSG_FLAG_SHARED)) {
        /* Call fractal heap 'op' routine, to make copy of attribute to remove */
        if(H5HF_op(fheap, &record->id, H5A__dense_copy_fh_cb, &fh_udata) < 0)
            HGOTO_ERROR(H5E_ATTR, H5E_CANTOPERATE, FAIL, "attribute removal callback failed")
        HDassert(fh_udata.attr);

        /* Use the attribute's shared location */
        use_sh_loc = FALSE;
    } /* end if */
    else {
        /* Create a shared message location from the heap ID for this record */
        H5SM_reconstitute(&sh_loc, bt2_udata->f, H5O_ATTR_ID, record->id);

        /* Use the separate shared location */
        use_sh_loc = TRUE;
    } /* end else */

    /* Check for removing the link from the "other" index (creation order, when name used and vice versa) */
    if(H5F_addr_defined(bt2_udata->other_bt2_addr)) {
        H5A_bt2_ud_common_t other_bt2_udata;    /* Info for B-tree callbacks */

        /* Determine the index being used */
        if(bt2_udata->idx_type == H5_INDEX_NAME) {
            /* Set up the user data for the v2 B-tree 'record remove' callback */
            other_bt2_udata.corder = fh_udata.attr->shared->crt_idx;
        } /* end if */
        else {
            HDassert(bt2_udata->idx_type == H5_INDEX_CRT_ORDER);

            /* Set up the user data for the v2 B-tree 'record remove' callback */
            other_bt2_udata.f = bt2_udata->f;
            other_bt2_udata.fheap = bt2_udata->fheap;
            other_bt2_udata.shared_fheap = bt2_udata->shared_fheap;
            other_bt2_udata.name = fh_udata.attr->shared->name;
            other_bt2_udata.name_hash = H5_checksum_lookup3(fh_udata.attr->shared->name, HDstrlen(fh_udata.attr->shared->name), 0);
            other_bt2_udata.found_op = NULL;
            other_bt2_udata.found_op_data = NULL;
        } /* end else */

        /* Open the index v2 B-tree */
        if(NULL == (bt2 = H5B2_open(bt2_udata->f, bt2_udata->other_bt2_addr, NULL)))
            HGOTO_ERROR(H5E_ATTR, H5E_CANTOPENOBJ, FAIL, "unable to open v2 B-tree for index")

        /* Set the common information for the v2 B-tree remove operation */

        /* Remove the record from the "other" index v2 B-tree */
        if(H5B2_remove(bt2, &other_bt2_udata, NULL, NULL) < 0)
            HGOTO_ERROR(H5E_ATTR, H5E_CANTREMOVE, FAIL, "unable to remove record from 'other' index v2 B-tree")
    } /* end if */

    /* Check for removing shared attribute */
    if(record->flags & H5O_MSG_FLAG_SHARED) {
        H5O_shared_t *sh_loc_ptr;       /* Pointer to shared message info for attribute */

        /* Set up pointer to correct shared location */
        if(use_sh_loc)
            sh_loc_ptr = &sh_loc;
        else
            sh_loc_ptr = &(fh_udata.attr->sh_loc);

        /* Decrement the reference count on the shared attribute message */
        if(H5SM_delete(bt2_udata->f, NULL, sh_loc_ptr) < 0)
            HGOTO_ERROR(H5E_ATTR, H5E_CANTFREE, FAIL, "unable to delete shared attribute")
    } /* end if */
    else {
        /* Perform the deletion action on the attribute */
        /* (takes care of shared & committed datatype/dataspace components) */
        if(H5O__attr_delete(bt2_udata->f, NULL, fh_udata.attr) < 0)
            HGOTO_ERROR(H5E_ATTR, H5E_CANTDELETE, FAIL, "unable to delete attribute")

        /* Remove record from fractal heap */
        if(H5HF_remove(fheap, &record->id) < 0)
            HGOTO_ERROR(H5E_ATTR, H5E_CANTREMOVE, FAIL, "unable to remove attribute from fractal heap")
    } /* end else */

done:
    /* Release resources */
    if(bt2 && H5B2_close(bt2) < 0)
        HDONE_ERROR(H5E_ATTR, H5E_CLOSEERROR, FAIL, "can't close v2 B-tree for index")
    if(fh_udata.attr)
        H5O_msg_free(H5O_ATTR_ID, fh_udata.attr);

    FUNC_LEAVE_NOAPI(ret_value)
} /* end H5A__dense_remove_by_idx_bt2_cb() */


/*-------------------------------------------------------------------------
 * Function:	H5A__dense_remove_by_idx
 *
 * Purpose:	Remove an attribute from the dense storage of an object,
 *		according to the order within an index
 *
 * Return:	Non-negative on success/Negative on failure
 *
 * Programmer:	Quincey Koziol
 *		koziol@hdfgroup.org
 *		Feb 14 2007
 *
 *-------------------------------------------------------------------------
 */
herr_t
H5A__dense_remove_by_idx(H5F_t *f, const H5O_ainfo_t *ainfo, H5_index_t idx_type,
    H5_iter_order_t order, hsize_t n)
{
    H5HF_t *fheap = NULL;               /* Fractal heap handle */
    H5HF_t *shared_fheap = NULL;        /* Fractal heap handle for shared header messages */
    H5A_attr_table_t atable = {0, NULL};        /* Table of attributes */
    H5B2_t *bt2 = NULL;                 /* v2 B-tree handle for index */
    haddr_t bt2_addr;                   /* Address of v2 B-tree to use for operation */
    herr_t ret_value = SUCCEED;         /* Return value */

    FUNC_ENTER_PACKAGE

    /*
     * Check arguments.
     */
    HDassert(f);
    HDassert(ainfo);

    /* Determine the address of the index to use */
    if(idx_type == H5_INDEX_NAME) {
        /* Check if "native" order is OK - since names are hashed, getting them
         *      in strictly increasing or decreasing order requires building a
         *      table and sorting it.
         */
        if(order == H5_ITER_NATIVE) {
            bt2_addr = ainfo->name_bt2_addr;
            HDassert(H5F_addr_defined(bt2_addr));
        } /* end if */
        else
            bt2_addr = HADDR_UNDEF;
    } /* end if */
    else {
        HDassert(idx_type == H5_INDEX_CRT_ORDER);

        /* This address may not be defined if creation order is tracked, but
         *      there's no index on it.  If there's no v2 B-tree that indexes
         *      the links, a table will be built.
         */
        bt2_addr = ainfo->corder_bt2_addr;
    } /* end else */

    /* If there is an index defined for the field, use it */
    if(H5F_addr_defined(bt2_addr)) {
        H5A_bt2_ud_rmbi_t udata;        /* User data for v2 B-tree record removal */
        htri_t attr_sharable;           /* Flag indicating attributes are sharable */

        /* Open the fractal heap */
        if(NULL == (fheap = H5HF_open(f, ainfo->fheap_addr)))
            HGOTO_ERROR(H5E_ATTR, H5E_CANTOPENOBJ, FAIL, "unable to open fractal heap")

        /* Check if attributes are shared in this file */
        if((attr_sharable = H5SM_type_shared(f, H5O_ATTR_ID)) < 0)
            HGOTO_ERROR(H5E_ATTR, H5E_CANTGET, FAIL, "can't determine if attributes are shared")

        /* Get handle for shared message heap, if attributes are sharable */
        if(attr_sharable) {
            haddr_t shared_fheap_addr;      /* Address of fractal heap to use */

            /* Retrieve the address of the shared message's fractal heap */
            if(H5SM_get_fheap_addr(f, H5O_ATTR_ID, &shared_fheap_addr) < 0)
                HGOTO_ERROR(H5E_ATTR, H5E_CANTGET, FAIL, "can't get shared message heap address")

            /* Check if there are any shared messages currently */
            if(H5F_addr_defined(shared_fheap_addr)) {
                /* Open the fractal heap for shared header messages */
                if(NULL == (shared_fheap = H5HF_open(f, shared_fheap_addr)))
                    HGOTO_ERROR(H5E_ATTR, H5E_CANTOPENOBJ, FAIL, "unable to open fractal heap")
            } /* end if */
        } /* end if */

        /* Open the index v2 B-tree */
        if(NULL == (bt2 = H5B2_open(f, bt2_addr, NULL)))
            HGOTO_ERROR(H5E_ATTR, H5E_CANTOPENOBJ, FAIL, "unable to open v2 B-tree for index")

        /* Set up the user data for the v2 B-tree 'record remove' callback */
        udata.f = f;
        udata.fheap = fheap;
        udata.shared_fheap = shared_fheap;
        udata.idx_type = idx_type;
        udata.other_bt2_addr = idx_type == H5_INDEX_NAME ? ainfo->corder_bt2_addr : ainfo->name_bt2_addr;

        /* Remove the record from the name index v2 B-tree */
        if(H5B2_remove_by_idx(bt2, order, n, H5A__dense_remove_by_idx_bt2_cb, &udata) < 0)
            HGOTO_ERROR(H5E_ATTR, H5E_CANTREMOVE, FAIL, "unable to remove attribute from v2 B-tree index")
    } /* end if */
    else {
        /* Build the table of attributes for this object */
        /* (build table using the name index, but sort according to idx_type) */
        if(H5A__dense_build_table(f, ainfo, idx_type, order, &atable) < 0)
            HGOTO_ERROR(H5E_ATTR, H5E_CANTGET, FAIL, "error building table of attributes")

        /* Check for skipping too many attributes */
        if(n >= atable.nattrs)
            HGOTO_ERROR(H5E_ARGS, H5E_BADVALUE, FAIL, "invalid index specified")

        /* Delete appropriate attribute from dense storage */
        if(H5A__dense_remove(f, ainfo, ((atable.attrs[n])->shared)->name) < 0)
            HGOTO_ERROR(H5E_ATTR, H5E_CANTDELETE, FAIL, "unable to delete attribute in dense storage")
    } /* end else */

done:
    /* Release resources */
    if(shared_fheap && H5HF_close(shared_fheap) < 0)
        HDONE_ERROR(H5E_ATTR, H5E_CLOSEERROR, FAIL, "can't close fractal heap")
    if(fheap && H5HF_close(fheap) < 0)
        HDONE_ERROR(H5E_ATTR, H5E_CLOSEERROR, FAIL, "can't close fractal heap")
    if(bt2 && H5B2_close(bt2) < 0)
        HDONE_ERROR(H5E_ATTR, H5E_CLOSEERROR, FAIL, "can't close v2 B-tree for index")
    if(atable.attrs && H5A__attr_release_table(&atable) < 0)
        HDONE_ERROR(H5E_ATTR, H5E_CANTFREE, FAIL, "unable to release attribute table")

    FUNC_LEAVE_NOAPI(ret_value)
} /* end H5A__dense_remove_by_idx() */


/*-------------------------------------------------------------------------
 * Function:	H5A__dense_exists
 *
 * Purpose:	Check if an attribute exists in dense storage structures for
 *              an object
 *
 * Return:	Non-negative on success/Negative on failure
 *
 * Programmer:	Quincey Koziol
 *		koziol@hdfgroup.org
 *		Dec 11 2006
 *
 *-------------------------------------------------------------------------
 */
htri_t
H5A__dense_exists(H5F_t *f, const H5O_ainfo_t *ainfo, const char *name)
{
    H5A_bt2_ud_common_t udata;          /* User data for v2 B-tree modify */
    H5HF_t *fheap = NULL;               /* Fractal heap handle */
    H5HF_t *shared_fheap = NULL;        /* Fractal heap handle for shared header messages */
    H5B2_t *bt2_name = NULL;            /* v2 B-tree handle for name index */
    htri_t attr_sharable;               /* Flag indicating attributes are sharable */
    htri_t ret_value = TRUE;            /* Return value */

    FUNC_ENTER_PACKAGE

    /*
     * Check arguments.
     */
    HDassert(f);
    HDassert(ainfo);
    HDassert(name);

    /* Open the fractal heap */
    if(NULL == (fheap = H5HF_open(f, ainfo->fheap_addr)))
        HGOTO_ERROR(H5E_ATTR, H5E_CANTOPENOBJ, FAIL, "unable to open fractal heap")

    /* Check if attributes are shared in this file */
    if((attr_sharable = H5SM_type_shared(f, H5O_ATTR_ID)) < 0)
        HGOTO_ERROR(H5E_ATTR, H5E_CANTGET, FAIL, "can't determine if attributes are shared")

    /* Get handle for shared message heap, if attributes are sharable */
    if(attr_sharable) {
        haddr_t shared_fheap_addr;      /* Address of fractal heap to use */

        /* Retrieve the address of the shared message's fractal heap */
        if(H5SM_get_fheap_addr(f, H5O_ATTR_ID, &shared_fheap_addr) < 0)
            HGOTO_ERROR(H5E_ATTR, H5E_CANTGET, FAIL, "can't get shared message heap address")

        /* Check if there are any shared messages currently */
        if(H5F_addr_defined(shared_fheap_addr)) {
            /* Open the fractal heap for shared header messages */
            if(NULL == (shared_fheap = H5HF_open(f, shared_fheap_addr)))
                HGOTO_ERROR(H5E_ATTR, H5E_CANTOPENOBJ, FAIL, "unable to open fractal heap")
        } /* end if */
    } /* end if */

    /* Open the name index v2 B-tree */
    if(NULL == (bt2_name = H5B2_open(f, ainfo->name_bt2_addr, NULL)))
        HGOTO_ERROR(H5E_ATTR, H5E_CANTOPENOBJ, FAIL, "unable to open v2 B-tree for name index")

    /* Create the "udata" information for v2 B-tree record 'find' */
    udata.f = f;
    udata.fheap = fheap;
    udata.shared_fheap = shared_fheap;
    udata.name = name;
    udata.name_hash = H5_checksum_lookup3(name, HDstrlen(name), 0);
    udata.flags = 0;
    udata.corder = 0;
    udata.found_op = NULL;       /* v2 B-tree comparison callback */
    udata.found_op_data = NULL;

    /* Find the attribute in the 'name' index */
    if((ret_value = H5B2_find(bt2_name, &udata, NULL, NULL)) < 0)
        HGOTO_ERROR(H5E_ATTR, H5E_NOTFOUND, FAIL, "can't search for attribute in name index")

done:
    /* Release resources */
    if(shared_fheap && H5HF_close(shared_fheap) < 0)
        HDONE_ERROR(H5E_ATTR, H5E_CLOSEERROR, FAIL, "can't close fractal heap")
    if(fheap && H5HF_close(fheap) < 0)
        HDONE_ERROR(H5E_ATTR, H5E_CLOSEERROR, FAIL, "can't close fractal heap")
    if(bt2_name && H5B2_close(bt2_name) < 0)
        HDONE_ERROR(H5E_ATTR, H5E_CLOSEERROR, FAIL, "can't close v2 B-tree for name index")

    FUNC_LEAVE_NOAPI(ret_value)
} /* end H5A__dense_exists() */


/*-------------------------------------------------------------------------
 * Function:	H5A__dense_delete_bt2_cb
 *
 * Purpose:	v2 B-tree callback for dense attribute storage deletion
 *
 * Return:	Non-negative on success/Negative on failure
 *
 * Programmer:	Quincey Koziol
 *		koziol@hdfgroup.org
 *		Jan  3 2007
 *
 *-------------------------------------------------------------------------
 */
static herr_t
H5A__dense_delete_bt2_cb(const void *_record, void *_bt2_udata)
{
    const H5A_dense_bt2_name_rec_t *record = (const H5A_dense_bt2_name_rec_t *)_record; /* Record from B-tree */
    H5A_bt2_ud_common_t *bt2_udata = (H5A_bt2_ud_common_t *)_bt2_udata;         /* User data for callback */
    H5A_t *attr = NULL;                 /* Attribute being removed */
    herr_t ret_value = SUCCEED;         /* Return value */

    FUNC_ENTER_STATIC

    /* Check for shared attribute */
    if(record->flags & H5O_MSG_FLAG_SHARED) {
        H5O_shared_t sh_mesg;   /* Temporary shared message info */

        /* "reconstitute" the shared message info for the attribute */
        H5SM_reconstitute(&sh_mesg, bt2_udata->f, H5O_ATTR_ID, record->id);

        /* Decrement the reference count on the shared attribute message */
        if(H5SM_delete(bt2_udata->f, NULL, &sh_mesg) < 0)
            HGOTO_ERROR(H5E_ATTR, H5E_CANTFREE, FAIL, "unable to delete shared attribute")
    } /* end if */
    else {
        H5A_fh_ud_cp_t fh_udata;            /* User data for fractal heap 'op' callback */

        /* Prepare user data for callback */
        /* down */
        fh_udata.f = bt2_udata->f;
        fh_udata.record = record;
        /* up */
        fh_udata.attr = NULL;

        /* Call fractal heap 'op' routine, to copy the attribute information */
        if(H5HF_op(bt2_udata->fheap, &record->id, H5A__dense_copy_fh_cb, &fh_udata) < 0)
            HGOTO_ERROR(H5E_ATTR, H5E_CANTOPERATE, FAIL, "heap op callback failed")
        attr = fh_udata.attr;

        /* Perform the deletion action on the attribute */
        /* (takes care of shared/committed datatype & dataspace components) */
        if(H5O__attr_delete(bt2_udata->f, NULL, fh_udata.attr) < 0)
            HGOTO_ERROR(H5E_ATTR, H5E_CANTDELETE, FAIL, "unable to delete attribute")
    } /* end else */

done:
    /* Release resources */
    if(attr)
        H5O__msg_free_real(H5O_MSG_ATTR, attr);

    FUNC_LEAVE_NOAPI(ret_value)
} /* end H5A__dense_delete_bt2_cb() */


/*-------------------------------------------------------------------------
 * Function:	H5A__dense_delete
 *
 * Purpose:	Delete all dense storage structures for attributes on an object
 *
 * Return:	Non-negative on success/Negative on failure
 *
 * Programmer:	Quincey Koziol
 *		koziol@hdfgroup.org
 *		Dec  6 2006
 *
 *-------------------------------------------------------------------------
 */
herr_t
H5A__dense_delete(H5F_t *f, H5O_ainfo_t *ainfo)
{
    H5A_bt2_ud_common_t udata;          /* v2 B-tree user data for deleting attributes */
    H5HF_t *fheap = NULL;               /* Fractal heap handle */
    herr_t ret_value = SUCCEED;         /* Return value */

    FUNC_ENTER_PACKAGE

    /*
     * Check arguments.
     */
    HDassert(f);
    HDassert(ainfo);

    /* Open the fractal heap */
    if(NULL == (fheap = H5HF_open(f, ainfo->fheap_addr)))
        HGOTO_ERROR(H5E_ATTR, H5E_CANTOPENOBJ, FAIL, "unable to open fractal heap")

    /* Create the "udata" information for v2 B-tree 'delete' */
    udata.f = f;
    udata.fheap = fheap;
    udata.shared_fheap = NULL;
    udata.name = NULL;
    udata.name_hash = 0;
    udata.flags = 0;
    udata.found_op = NULL;       /* v2 B-tree comparison callback */
    udata.found_op_data = NULL;

    /* Delete name index v2 B-tree */
    if(H5B2_delete(f, ainfo->name_bt2_addr, NULL, H5A__dense_delete_bt2_cb, &udata) < 0)
        HGOTO_ERROR(H5E_ATTR, H5E_CANTDELETE, FAIL, "unable to delete v2 B-tree for name index")
    ainfo->name_bt2_addr = HADDR_UNDEF;

    /* Release resources */
    if(H5HF_close(fheap) < 0)
        HGOTO_ERROR(H5E_ATTR, H5E_CLOSEERROR, FAIL, "can't close fractal heap")
    fheap = NULL;

    /* Check if we should delete the creation order index v2 B-tree */
    if(H5F_addr_defined(ainfo->corder_bt2_addr)) {
        /* Delete the creation order index, without adjusting the ref. count on the attributes  */
        if(H5B2_delete(f, ainfo->corder_bt2_addr, NULL, NULL, NULL) < 0)
            HGOTO_ERROR(H5E_ATTR, H5E_CANTDELETE, FAIL, "unable to delete v2 B-tree for creation order index")
        ainfo->corder_bt2_addr = HADDR_UNDEF;
    } /* end if */

    /* Delete fractal heap */
    if(H5HF_delete(f, ainfo->fheap_addr) < 0)
        HGOTO_ERROR(H5E_ATTR, H5E_CANTDELETE, FAIL, "unable to delete fractal heap")
    ainfo->fheap_addr = HADDR_UNDEF;

done:
    /* Release resources */
    if(fheap && H5HF_close(fheap) < 0)
        HDONE_ERROR(H5E_ATTR, H5E_CLOSEERROR, FAIL, "can't close fractal heap")

    FUNC_LEAVE_NOAPI(ret_value)
} /* end H5A__dense_delete() */
<|MERGE_RESOLUTION|>--- conflicted
+++ resolved
@@ -856,11 +856,7 @@
      *  HDF5 routine, it could attempt to re-protect that direct block for the
      *  heap, causing the HDF5 routine called to fail)
      */
-<<<<<<< HEAD
-    if(NULL == (udata->attr = (H5A_t *)H5O_msg_decode(udata->f, NULL, H5O_ATTR_ID, (const unsigned char *)obj)))
-=======
-    if(NULL == (udata->attr = (H5A_t *)H5O_msg_decode(udata->f, udata->dxpl_id, NULL, H5O_ATTR_ID, obj_len, (const unsigned char *)obj)))
->>>>>>> 7aa4eb1b
+    if(NULL == (udata->attr = (H5A_t *)H5O_msg_decode(udata->f, NULL, H5O_ATTR_ID, obj_len, (const unsigned char *)obj)))
         HGOTO_ERROR(H5E_ATTR, H5E_CANTDECODE, FAIL, "can't decode attribute")
 
     /* Set the creation order index for the attribute */
