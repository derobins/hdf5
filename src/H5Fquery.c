/* * * * * * * * * * * * * * * * * * * * * * * * * * * * * * * * * * * * * * *
 * Copyright by The HDF Group.                                               *
 * All rights reserved.                                                      *
 *                                                                           *
 * This file is part of HDF5.  The full HDF5 copyright notice, including     *
 * terms governing use, modification, and redistribution, is contained in    *
 * the COPYING file, which can be found at the root of the source code       *
 * distribution tree, or in https://www.hdfgroup.org/licenses.               *
 * If you do not have access to either file, you may request a copy from     *
 * help@hdfgroup.org.                                                        *
 * * * * * * * * * * * * * * * * * * * * * * * * * * * * * * * * * * * * * * */

/*-------------------------------------------------------------------------
 *
 * Created:             H5Fquery.c
 *
 * Purpose:             File structure query routines.
 *
 *-------------------------------------------------------------------------
 */

/****************/
/* Module Setup */
/****************/

#include "H5Fmodule.h" /* This source code file is part of the H5F module */

/***********/
/* Headers */
/***********/
#include "H5private.h"   /* Generic Functions                        */
#include "H5Eprivate.h"  /* Error handling                           */
#include "H5Fpkg.h"      /* File access                              */
#include "H5FDprivate.h" /* File drivers                             */
#include "H5FOprivate.h" /* File objects                             */

/****************/
/* Local Macros */
/****************/

/******************/
/* Local Typedefs */
/******************/

/********************/
/* Package Typedefs */
/********************/

/********************/
/* Local Prototypes */
/********************/

/*********************/
/* Package Variables */
/*********************/

/*****************************/
/* Library Private Variables */
/*****************************/

/*******************/
/* Local Variables */
/*******************/

/*-------------------------------------------------------------------------
 * Function: H5F_shared_get_intent
 *
 * Purpose:  Quick and dirty routine to retrieve the file's 'intent' flags
 *           (Mainly added to stop non-file routines from poking about in the
 *           H5F_shared_t data structure)
 *
 * Return:   'intent' on success/abort on failure (shouldn't fail)
 *-------------------------------------------------------------------------
 */
unsigned
H5F_shared_get_intent(const H5F_shared_t *f_sh)
{
    /* Use FUNC_ENTER_NOAPI_NOINIT_NOERR here to avoid performance issues */
    FUNC_ENTER_NOAPI_NOINIT_NOERR

    assert(f_sh);

    FUNC_LEAVE_NOAPI(f_sh->flags)
} /* end H5F_shared_get_intent() */

/*-------------------------------------------------------------------------
 * Function: H5F_get_intent
 *
 * Purpose:  Quick and dirty routine to retrieve the file's 'intent' flags
 *           (Mainly added to stop non-file routines from poking about in the
 *           H5F_t data structure)
 *
 * Return:   'intent' on success/abort on failure (shouldn't fail)
 *-------------------------------------------------------------------------
 */
unsigned
H5F_get_intent(const H5F_t *f)
{
    /* Use FUNC_ENTER_NOAPI_NOINIT_NOERR here to avoid performance issues */
    FUNC_ENTER_NOAPI_NOINIT_NOERR

    assert(f);

    FUNC_LEAVE_NOAPI(f->shared->flags)
} /* end H5F_get_intent() */

/*-------------------------------------------------------------------------
 * Function:    H5F_get_low_bound
 *
 * Purpose: Quick and dirty routine to retrieve the file's low_bound.
 *          (Mainly added to stop non-file routines from poking about in the
 *          H5F_t data structure)
 *
 * Return:  low_bound on success/abort on failure (shouldn't fail)
 *
 *-------------------------------------------------------------------------
 */
H5F_libver_t
H5F_get_low_bound(const H5F_t *f)
{
    /* Use FUNC_ENTER_NOAPI_NOINIT_NOERR here to avoid performance issues */
    FUNC_ENTER_NOAPI_NOINIT_NOERR

    assert(f);

    FUNC_LEAVE_NOAPI(f->shared->low_bound)
} /* end H5F_get_low_bound() */

/*-------------------------------------------------------------------------
 * Function:    H5F_get_high_bound
 *
 * Purpose: Quick and dirty routine to retrieve the file's high_bound.
 *          (Mainly added to stop non-file routines from poking about in the
 *          H5F_t data structure)
 *
 * Return:  high_bound on success/abort on failure (shouldn't fail)
 *
 *-------------------------------------------------------------------------
 */
H5F_libver_t
H5F_get_high_bound(const H5F_t *f)
{
    /* Use FUNC_ENTER_NOAPI_NOINIT_NOERR here to avoid performance issues */
    FUNC_ENTER_NOAPI_NOINIT_NOERR

    assert(f);

    FUNC_LEAVE_NOAPI(f->shared->high_bound)
} /* end H5F_get_high_bound() */

/*-------------------------------------------------------------------------
 * Function: H5F_get_open_name
 *
 * Purpose:  Retrieve the name used to open a file.
 *
 * Return:   Success:    The name of the file.
 *           Failure:    ? (should not happen)
 *-------------------------------------------------------------------------
 */
char *
H5F_get_open_name(const H5F_t *f)
{
    /* Use FUNC_ENTER_NOAPI_NOINIT_NOERR here to avoid performance issues */
    FUNC_ENTER_NOAPI_NOINIT_NOERR

    assert(f);
    assert(f->open_name);

    FUNC_LEAVE_NOAPI(f->open_name)
} /* end H5F_get_open_name() */

/*-------------------------------------------------------------------------
 * Function: H5F_get_actual_name
 *
 * Purpose:  Retrieve the actual name of a file, after resolving symlinks, etc.
 *
 * Return:   Success:    The name of the file.
 *           Failure:    ? (should not happen)
 *-------------------------------------------------------------------------
 */
char *
H5F_get_actual_name(const H5F_t *f)
{
    /* Use FUNC_ENTER_NOAPI_NOINIT_NOERR here to avoid performance issues */
    FUNC_ENTER_NOAPI_NOINIT_NOERR

    assert(f);
    assert(f->actual_name);

    FUNC_LEAVE_NOAPI(f->actual_name)
} /* end H5F_get_actual_name() */

/*-------------------------------------------------------------------------
 * Function: H5F_get_extpath
 *
 * Purpose:  Retrieve the file's 'extpath' flags
 *           This is used by H5L_extern_traverse() and H5D_build_file_prefix()
 *           to retrieve the main file's location when searching the target file.
 *
 * Return:   'extpath' on success/abort on failure (shouldn't fail)
 *-------------------------------------------------------------------------
 */
char *
H5F_get_extpath(const H5F_t *f)
{
    /* Use FUNC_ENTER_NOAPI_NOINIT_NOERR here to avoid performance issues */
    FUNC_ENTER_NOAPI_NOINIT_NOERR

    assert(f);
    assert(f->shared);
    assert(f->shared->extpath);

    FUNC_LEAVE_NOAPI(f->shared->extpath)
} /* end H5F_get_extpath() */

/*-------------------------------------------------------------------------
 * Function: H5F_get_shared
 *
 * Purpose:  Retrieve the file's 'shared' pointer
 *
 * Return:   'shared' on success/abort on failure (shouldn't fail)
 *-------------------------------------------------------------------------
 */
H5F_shared_t *
H5F_get_shared(const H5F_t *f)
{
    /* Use FUNC_ENTER_NOAPI_NOINIT_NOERR here to avoid performance issues */
    FUNC_ENTER_NOAPI_NOINIT_NOERR

    assert(f);

    FUNC_LEAVE_NOAPI(f->shared)
} /* end H5F_get_shared() */

/*-------------------------------------------------------------------------
 * Function: H5F_same_shared
 *
 * Purpose:  Determine if two files have the same shared file pointer
 *
 * Return:   true/false on success/abort on failure (shouldn't fail)
 *-------------------------------------------------------------------------
 */
bool
H5F_same_shared(const H5F_t *f1, const H5F_t *f2)
{
    /* Use FUNC_ENTER_NOAPI_NOINIT_NOERR here to avoid performance issues */
    FUNC_ENTER_NOAPI_NOINIT_NOERR

    assert(f1);
    assert(f1->shared);
    assert(f2);
    assert(f2->shared);

    FUNC_LEAVE_NOAPI(f1->shared == f2->shared)
} /* end H5F_same_shared() */

/*-------------------------------------------------------------------------
 * Function: H5F_get_nopen_objs
 *
 * Purpose:  Retrieve the file's 'nopen_objs' value
 *
 * Return:   'nopen_objs' on success/abort on failure (shouldn't fail)
 *-------------------------------------------------------------------------
 */
unsigned
H5F_get_nopen_objs(const H5F_t *f)
{
    /* Use FUNC_ENTER_NOAPI_NOINIT_NOERR here to avoid performance issues */
    FUNC_ENTER_NOAPI_NOINIT_NOERR

    assert(f);

    FUNC_LEAVE_NOAPI(f->nopen_objs)
} /* end H5F_get_nopen_objs() */

/*-------------------------------------------------------------------------
 * Function:    H5F_file_id_exists
 *
 * Purpose:     Determines if a file ID exists for this file struct
 *
 * Return:      true/false
 *-------------------------------------------------------------------------
 */
bool
H5F_file_id_exists(const H5F_t *f)
{
    /* Use FUNC_ENTER_NOAPI_NOINIT_NOERR here to avoid performance issues */
    FUNC_ENTER_NOAPI_NOINIT_NOERR

    assert(f);

    FUNC_LEAVE_NOAPI(f->id_exists)
} /* end H5F_file_id_exists() */

/*-------------------------------------------------------------------------
 * Function: H5F_get_parent
 *
 * Purpose:  Retrieve the file's 'parent' pointer
 *
 * Return:   'parent' on success/abort on failure (shouldn't fail)
 *-------------------------------------------------------------------------
 */
H5F_t *
H5F_get_parent(const H5F_t *f)
{
    /* Use FUNC_ENTER_NOAPI_NOINIT_NOERR here to avoid performance issues */
    FUNC_ENTER_NOAPI_NOINIT_NOERR

    assert(f);

    FUNC_LEAVE_NOAPI(f->parent)
} /* end H5F_get_parent() */

/*-------------------------------------------------------------------------
 * Function: H5F_get_nmounts
 *
 * Purpose:  Retrieve the file's 'nmounts' value
 *
 * Return:   'nmounts' on success/abort on failure (shouldn't fail)
 *-------------------------------------------------------------------------
 */
unsigned
H5F_get_nmounts(const H5F_t *f)
{
    /* Use FUNC_ENTER_NOAPI_NOINIT_NOERR here to avoid performance issues */
    FUNC_ENTER_NOAPI_NOINIT_NOERR

    assert(f);

    FUNC_LEAVE_NOAPI(f->nmounts)
} /* end H5F_get_nmounts() */

/*-------------------------------------------------------------------------
 * Function: H5F_get_read_attempts
 *
 * Purpose:  Retrieve the file's 'read_attempts' value
 *
 * Return:   '# of read attempts' on success/abort on failure (shouldn't fail)
 *-------------------------------------------------------------------------
 */
unsigned
H5F_get_read_attempts(const H5F_t *f)
{
    /* Use FUNC_ENTER_NOAPI_NOINIT_NOERR here to avoid performance issues */
    FUNC_ENTER_NOAPI_NOINIT_NOERR

    assert(f);

    FUNC_LEAVE_NOAPI(f->shared->read_attempts)
} /* end H5F_get_read_attempts() */

/*-------------------------------------------------------------------------
 * Function: H5F_get_fcpl
 *
 * Purpose:  Retrieve the value of a file's FCPL.
 *
 * Return:   Success:    The FCPL for the file.
 *           Failure:    ? (should not happen)
 *-------------------------------------------------------------------------
 */
hid_t
H5F_get_fcpl(const H5F_t *f)
{
    /* Use FUNC_ENTER_NOAPI_NOINIT_NOERR here to avoid performance issues */
    FUNC_ENTER_NOAPI_NOINIT_NOERR

    assert(f);
    assert(f->shared);

    FUNC_LEAVE_NOAPI(f->shared->fcpl_id)
} /* end H5F_get_fcpl() */

/*-------------------------------------------------------------------------
 * Function: H5F_sizeof_addr
 *
 * Purpose:  Quick and dirty routine to retrieve the size of the file's size_t
 *           (Mainly added to stop non-file routines from poking about in the
 *           H5F_t data structure)
 *
 * Return:   'sizeof_addr' on success/abort on failure (shouldn't fail)
 *-------------------------------------------------------------------------
 */
uint8_t
H5F_sizeof_addr(const H5F_t *f)
{
    /* Use FUNC_ENTER_NOAPI_NOINIT_NOERR here to avoid performance issues */
    FUNC_ENTER_NOAPI_NOINIT_NOERR

    assert(f);
    assert(f->shared);

    FUNC_LEAVE_NOAPI(f->shared->sizeof_addr)
} /* end H5F_sizeof_addr() */

/*-------------------------------------------------------------------------
 * Function: H5F_sizeof_size
 *
 * Purpose:  Quick and dirty routine to retrieve the size of the file's off_t
 *           (Mainly added to stop non-file routines from poking about in the
 *           H5F_t data structure)
 *
 * Return:   'sizeof_size' on success/abort on failure (shouldn't fail)
 *-------------------------------------------------------------------------
 */
uint8_t
H5F_sizeof_size(const H5F_t *f)
{
    /* Use FUNC_ENTER_NOAPI_NOINIT_NOERR here to avoid performance issues */
    FUNC_ENTER_NOAPI_NOINIT_NOERR

    assert(f);
    assert(f->shared);

    FUNC_LEAVE_NOAPI(f->shared->sizeof_size)
} /* H5F_sizeof_size() */

/*-------------------------------------------------------------------------
 * Function: H5F_get_sohm_addr
 *
 * Purpose:  Retrieve the file's 'sohm_addr' value
 *
 * Return:   'sohm_addr' on success/abort on failure (shouldn't fail)
 *-------------------------------------------------------------------------
 */
haddr_t
H5F_get_sohm_addr(const H5F_t *f)
{
    /* Use FUNC_ENTER_NOAPI_NOINIT_NOERR here to avoid performance issues */
    FUNC_ENTER_NOAPI_NOINIT_NOERR

    assert(f);
    assert(f->shared);

    FUNC_LEAVE_NOAPI(f->shared->sohm_addr)
} /* end H5F_get_sohm_addr() */

/*-------------------------------------------------------------------------
 * Function: H5F_get_sohm_vers
 *
 * Purpose:  Retrieve the file's 'sohm_vers' value
 *
 * Return:   'sohm_vers' on success/abort on failure (shouldn't fail)
 *-------------------------------------------------------------------------
 */
unsigned
H5F_get_sohm_vers(const H5F_t *f)
{
    /* Use FUNC_ENTER_NOAPI_NOINIT_NOERR here to avoid performance issues */
    FUNC_ENTER_NOAPI_NOINIT_NOERR

    assert(f);
    assert(f->shared);

    FUNC_LEAVE_NOAPI(f->shared->sohm_vers)
} /* end H5F_get_sohm_vers() */

/*-------------------------------------------------------------------------
 * Function: H5F_get_sohm_nindexes
 *
 * Purpose:  Retrieve the file's 'sohm_nindexes' value
 *
 * Return:   'sohm_nindexes' on success/abort on failure (shouldn't fail)
 *-------------------------------------------------------------------------
 */
unsigned
H5F_get_sohm_nindexes(const H5F_t *f)
{
    /* Use FUNC_ENTER_NOAPI_NOINIT_NOERR here to avoid performance issues */
    FUNC_ENTER_NOAPI_NOINIT_NOERR

    assert(f);
    assert(f->shared);

    FUNC_LEAVE_NOAPI(f->shared->sohm_nindexes)
} /* end H5F_get_sohm_nindexes() */

/*-------------------------------------------------------------------------
 * Function: H5F_sym_leaf_k
 *
 * Purpose:  Replaced a macro to retrieve the symbol table leaf size,
 *           now that the generic properties are being used to store
 *           the values.
 *
 * Return:   Success:    Non-negative, and the symbol table leaf size is
 *                              returned.
 *           Failure:    Negative (should not happen)
 *-------------------------------------------------------------------------
 */
unsigned
H5F_sym_leaf_k(const H5F_t *f)
{
    /* Use FUNC_ENTER_NOAPI_NOINIT_NOERR here to avoid performance issues */
    FUNC_ENTER_NOAPI_NOINIT_NOERR

    assert(f);
    assert(f->shared);
    assert(f->shared->sblock);

    FUNC_LEAVE_NOAPI(f->shared->sblock->sym_leaf_k)
} /* end H5F_sym_leaf_k() */

/*-------------------------------------------------------------------------
 * Function: H5F_get_min_dset_ohdr
 *
 * Purpose:  Get the setting flag for minimized dataset object headers
 *
 * Return:   true/false as set in file
 *-------------------------------------------------------------------------
 */
bool
H5F_get_min_dset_ohdr(const H5F_t *f)
{
    FUNC_ENTER_NOAPI_NOINIT_NOERR

    assert(f);

    FUNC_LEAVE_NOAPI(f->shared->crt_dset_min_ohdr_flag)
} /* end H5F_get_min_dset_ohdr */

/*-------------------------------------------------------------------------
 * Function: H5F_Kvalue
 *
 * Purpose:  Replaced a macro to retrieve a B-tree key value for a certain
 *           type, now that the generic properties are being used to store
 *           the B-tree values.
 *
 * Return:   Success:    Non-negative, and the B-tree key value is
 *                              returned.
 *           Failure:    Negative (should not happen)
 *-------------------------------------------------------------------------
 */
unsigned
H5F_Kvalue(const H5F_t *f, const H5B_class_t *type)
{
    /* Use FUNC_ENTER_NOAPI_NOINIT_NOERR here to avoid performance issues */
    FUNC_ENTER_NOAPI_NOINIT_NOERR

    assert(f);
    assert(f->shared);
    assert(f->shared->sblock);
    assert(type);

    FUNC_LEAVE_NOAPI(f->shared->sblock->btree_k[type->id])
} /* end H5F_Kvalue() */

/*-------------------------------------------------------------------------
 * Function: H5F_get_nrefs
 *
 * Purpose:  Retrieve the file's 'nrefs' value
 *
 * Return:   'nrefs' on success/abort on failure (shouldn't fail)
 *-------------------------------------------------------------------------
 */
unsigned
H5F_get_nrefs(const H5F_t *f)
{
    /* Use FUNC_ENTER_NOAPI_NOINIT_NOERR here to avoid performance issues */
    FUNC_ENTER_NOAPI_NOINIT_NOERR

    assert(f);
    assert(f->shared);

    FUNC_LEAVE_NOAPI(f->shared->nrefs)
} /* end H5F_get_nrefs() */

/*-------------------------------------------------------------------------
 * Function: H5F_rdcc_nslots
 *
 * Purpose:  Replaced a macro to retrieve the raw data cache number of slots,
 *           now that the generic properties are being used to store
 *           the values.
 *
 * Return:   Success:    Non-negative, and the raw data cache number of
 *                              of slots is returned.
 *           Failure:    Negative (should not happen)
 *-------------------------------------------------------------------------
 */
size_t
H5F_rdcc_nslots(const H5F_t *f)
{
    /* Use FUNC_ENTER_NOAPI_NOINIT_NOERR here to avoid performance issues */
    FUNC_ENTER_NOAPI_NOINIT_NOERR

    assert(f);
    assert(f->shared);

    FUNC_LEAVE_NOAPI(f->shared->rdcc_nslots)
} /* end H5F_rdcc_nelmts() */

/*-------------------------------------------------------------------------
 * Function: H5F_rdcc_nbytes
 *
 * Purpose:  Replaced a macro to retrieve the raw data cache number of bytes,
 *           now that the generic properties are being used to store
 *           the values.
 *
 * Return:   Success:    Non-negative, and the raw data cache number of
 *                              of bytes is returned.
 *           Failure:    Negative (should not happen)
 *-------------------------------------------------------------------------
 */
size_t
H5F_rdcc_nbytes(const H5F_t *f)
{
    /* Use FUNC_ENTER_NOAPI_NOINIT_NOERR here to avoid performance issues */
    FUNC_ENTER_NOAPI_NOINIT_NOERR

    assert(f);
    assert(f->shared);

    FUNC_LEAVE_NOAPI(f->shared->rdcc_nbytes)
} /* end H5F_rdcc_nbytes() */

/*-------------------------------------------------------------------------
 * Function: H5F_rdcc_w0
 *
 * Purpose:  Replaced a macro to retrieve the raw data cache 'w0' value
 *           now that the generic properties are being used to store
 *           the values.
 *
 * Return:   Success:    Non-negative, and the raw data cache 'w0' value
 *                              is returned.
 *           Failure:    Negative (should not happen)
 *-------------------------------------------------------------------------
 */
double
H5F_rdcc_w0(const H5F_t *f)
{
    /* Use FUNC_ENTER_NOAPI_NOINIT_NOERR here to avoid performance issues */
    FUNC_ENTER_NOAPI_NOINIT_NOERR

    assert(f);
    assert(f->shared);

    FUNC_LEAVE_NOAPI(f->shared->rdcc_w0)
} /* end H5F_rdcc_w0() */

/*-------------------------------------------------------------------------
 * Function: H5F_get_base_addr
 *
 * Purpose:  Quick and dirty routine to retrieve the file's 'base_addr' value
 *           (Mainly added to stop non-file routines from poking about in the
 *           H5F_t data structure)
 *
 * Return:   Non-negative on success/Negative on failure
 *-------------------------------------------------------------------------
 */
haddr_t
H5F_get_base_addr(const H5F_t *f)
{
    /* Use FUNC_ENTER_NOAPI_NOINIT_NOERR here to avoid performance issues */
    FUNC_ENTER_NOAPI_NOINIT_NOERR

    assert(f);
    assert(f->shared);
    assert(f->shared->sblock);

    FUNC_LEAVE_NOAPI(f->shared->sblock->base_addr)
} /* end H5F_get_base_addr() */

/*-------------------------------------------------------------------------
 * Function: H5F_grp_btree_shared
 *
 * Purpose:  Replaced a macro to retrieve the shared B-tree node info
 *           now that the generic properties are being used to store
 *           the values.
 *
 * Return:   Success:    Non-void, and the shared B-tree node info
 *                              is returned.
 *           Failure:    void (should not happen)
 *-------------------------------------------------------------------------
 */
H5UC_t *
H5F_grp_btree_shared(const H5F_t *f)
{
    /* Use FUNC_ENTER_NOAPI_NOINIT_NOERR here to avoid performance issues */
    FUNC_ENTER_NOAPI_NOINIT_NOERR

    assert(f);
    assert(f->shared);

    FUNC_LEAVE_NOAPI(f->shared->grp_btree_shared)
} /* end H5F_grp_btree_shared() */

/*-------------------------------------------------------------------------
 * Function: H5F_sieve_buf_size
 *
 * Purpose:  Replaced a macro to retrieve the dataset sieve buffer size
 *           now that the generic properties are being used to store
 *           the values.
 *
 * Return:   Success:    Non-void, and the dataset sieve buffer size
 *                              is returned.
 *           Failure:    void (should not happen)
 *-------------------------------------------------------------------------
 */
size_t
H5F_sieve_buf_size(const H5F_t *f)
{
    /* Use FUNC_ENTER_NOAPI_NOINIT_NOERR here to avoid performance issues */
    FUNC_ENTER_NOAPI_NOINIT_NOERR

    assert(f);
    assert(f->shared);

    FUNC_LEAVE_NOAPI(f->shared->sieve_buf_size)
} /* end H5F_sieve_buf_size() */

/*-------------------------------------------------------------------------
 * Function: H5F_gc_ref
 *
 * Purpose:  Replaced a macro to retrieve the "garbage collect
 *           references flag" now that the generic properties are being used
 *           to store the values.
 *
 * Return:  Success:    The "garbage collect references flag" is returned.
 *          Failure:    (should not happen)
 *
 *-------------------------------------------------------------------------
 */
unsigned
H5F_gc_ref(const H5F_t *f)
{
    /* Use FUNC_ENTER_NOAPI_NOINIT_NOERR here to avoid performance issues */
    FUNC_ENTER_NOAPI_NOINIT_NOERR

    assert(f);
    assert(f->shared);

    FUNC_LEAVE_NOAPI(f->shared->gc_ref)
} /* end H5F_gc_ref() */

/*-------------------------------------------------------------------------
 * Function: H5F_get_fc_degree
 *
 * Purpose:  Retrieve the 'file close degree' for the file.
 *
 * Return:   Success:    Non-negative, the 'file close degree'
 *           Failure:    (can't happen)
 *-------------------------------------------------------------------------
 */
H5F_close_degree_t
H5F_get_fc_degree(const H5F_t *f)
{
    /* Use FUNC_ENTER_NOAPI_NOINIT_NOERR here to avoid performance issues */
    FUNC_ENTER_NOAPI_NOINIT_NOERR

    assert(f);
    assert(f->shared);

    FUNC_LEAVE_NOAPI(f->shared->fc_degree)
} /* end H5F_get_fc_degree() */

/*-------------------------------------------------------------------------
 * Function:    H5F_get_evict_on_close
 *
 * Purpose:     Checks if evict-on-close is desired for objects in the
 *              file.
 *
 * Return:      Success:    Flag indicating whether the evict-on-close
 *                          property was set for the file.
 *              Failure:    (can't happen)
 *-------------------------------------------------------------------------
 */
bool
H5F_get_evict_on_close(const H5F_t *f)
{
    /* Use FUNC_ENTER_NOAPI_NOINIT_NOERR here to avoid performance issues */
    FUNC_ENTER_NOAPI_NOINIT_NOERR

    assert(f);
    assert(f->shared);

    FUNC_LEAVE_NOAPI(f->shared->evict_on_close)
} /* end H5F_get_evict_on_close() */

/*-------------------------------------------------------------------------
 * Function: H5F_store_msg_crt_idx
 *
 * Purpose:  Retrieve the 'store message creation index' flag for the file.
 *
 * Return:   Success:    Non-negative, the 'store message creation index' flag
 *           Failure:    (can't happen)
 *-------------------------------------------------------------------------
 */
bool
H5F_store_msg_crt_idx(const H5F_t *f)
{
    /* Use FUNC_ENTER_NOAPI_NOINIT_NOERR here to avoid performance issues */
    FUNC_ENTER_NOAPI_NOINIT_NOERR

    assert(f);
    assert(f->shared);

    FUNC_LEAVE_NOAPI(f->shared->store_msg_crt_idx)
} /* end H5F_store_msg_crt_idx() */

/*-------------------------------------------------------------------------
 * Function: H5F_shared_has_feature
 *
 * Purpose:  Check if a file has a particular feature enabled
 *
 * Return:   Success:    Non-negative - true or false
 *           Failure:    Negative (should not happen)
 *-------------------------------------------------------------------------
 */
bool
H5F_shared_has_feature(const H5F_shared_t *f_sh, unsigned feature)
{
    /* Use FUNC_ENTER_NOAPI_NOINIT_NOERR here to avoid performance issues */
    FUNC_ENTER_NOAPI_NOINIT_NOERR

    assert(f_sh);

    FUNC_LEAVE_NOAPI((bool)(f_sh->lf->feature_flags & feature))
} /* end H5F_shared_has_feature() */

/*-------------------------------------------------------------------------
 * Function: H5F_has_feature
 *
 * Purpose:  Check if a file has a particular feature enabled
 *
 * Return:   Success:    Non-negative - true or false
 *           Failure:    Negative (should not happen)
 *-------------------------------------------------------------------------
 */
bool
H5F_has_feature(const H5F_t *f, unsigned feature)
{
    /* Use FUNC_ENTER_NOAPI_NOINIT_NOERR here to avoid performance issues */
    FUNC_ENTER_NOAPI_NOINIT_NOERR

    assert(f);
    assert(f->shared);

    FUNC_LEAVE_NOAPI((bool)(f->shared->lf->feature_flags & feature))
} /* end H5F_has_feature() */

/*-------------------------------------------------------------------------
 * Function: H5F_get_driver_id
 *
 * Purpose:  Quick and dirty routine to retrieve the file's 'driver_id' value
 *           (Mainly added to stop non-file routines from poking about in the
 *           H5F_t data structure)
 *
 * Return:   'driver_id' on success/abort on failure (shouldn't fail)
 *-------------------------------------------------------------------------
 */
hid_t
H5F_get_driver_id(const H5F_t *f)
{
    /* Use FUNC_ENTER_NOAPI_NOINIT_NOERR here to avoid performance issues */
    FUNC_ENTER_NOAPI_NOINIT_NOERR

    assert(f);
    assert(f->shared);
    assert(f->shared->lf);

    FUNC_LEAVE_NOAPI(f->shared->lf->driver_id)
} /* end H5F_get_driver_id() */

/*-------------------------------------------------------------------------
 * Function: H5F_get_fileno
 *
 * Purpose:  Quick and dirty routine to retrieve the file's 'fileno' value
 *           (Mainly added to stop non-file routines from poking about in the
 *           H5F_t data structure)
 *
 * Return:   Non-negative on success/Negative on failure
 *-------------------------------------------------------------------------
 */
herr_t
H5F_get_fileno(const H5F_t *f, unsigned long *filenum)
{
    herr_t ret_value = SUCCEED;

    FUNC_ENTER_NOAPI(FAIL)

    assert(f);
    assert(f->shared);
    assert(f->shared->lf);
    assert(filenum);

    /* Retrieve the file's serial number */
    if (H5FD_get_fileno(f->shared->lf, filenum) < 0)
        HGOTO_ERROR(H5E_FILE, H5E_BADRANGE, FAIL, "can't retrieve fileno");

done:
    FUNC_LEAVE_NOAPI(ret_value)
} /* end H5F_get_fileno() */

/*-------------------------------------------------------------------------
 * Function: H5F_shared_get_eoa
 *
 * Purpose:  Quick and dirty routine to retrieve the file's 'eoa' value
 *
 * Return:   Non-negative on success/Negative on failure
 *-------------------------------------------------------------------------
 */
haddr_t
H5F_shared_get_eoa(const H5F_shared_t *f_sh, H5FD_mem_t type)
{
    haddr_t ret_value = HADDR_UNDEF; /* Return value */

    FUNC_ENTER_NOAPI(HADDR_UNDEF)

    assert(f_sh);

    /* Dispatch to driver */
    if (HADDR_UNDEF == (ret_value = H5FD_get_eoa(f_sh->lf, type)))
        HGOTO_ERROR(H5E_VFL, H5E_CANTINIT, HADDR_UNDEF, "driver get_eoa request failed");

done:
    FUNC_LEAVE_NOAPI(ret_value)
} /* end H5F_shared_get_eoa() */

/*-------------------------------------------------------------------------
 * Function: H5F_get_eoa
 *
 * Purpose:  Quick and dirty routine to retrieve the file's 'eoa' value
 *
 * Return:   Non-negative on success/Negative on failure
 *-------------------------------------------------------------------------
 */
haddr_t
H5F_get_eoa(const H5F_t *f, H5FD_mem_t type)
{
    haddr_t ret_value = HADDR_UNDEF; /* Return value */

    FUNC_ENTER_NOAPI(HADDR_UNDEF)

    assert(f);
    assert(f->shared);

    /* Dispatch to driver */
    if (HADDR_UNDEF == (ret_value = H5FD_get_eoa(f->shared->lf, type)))
        HGOTO_ERROR(H5E_VFL, H5E_CANTINIT, HADDR_UNDEF, "driver get_eoa request failed");

done:
    FUNC_LEAVE_NOAPI(ret_value)
} /* end H5F_get_eoa() */

/*-------------------------------------------------------------------------
 * Function:    H5F_shared_get_file_driver
 *
 * Purpose:     Returns a pointer to the file driver structure of the
 *              file's 'shared' structure.
 *
 * Return:      file handle on success/abort on failure (shouldn't fail)
 *-------------------------------------------------------------------------
 */
herr_t
H5F_shared_get_file_driver(const H5F_shared_t *f_sh, H5FD_t **file_handle)
{
    /* Use FUNC_ENTER_NOAPI_NOINIT_NOERR here to avoid performance issues */
    FUNC_ENTER_NOAPI_NOINIT_NOERR

    assert(f_sh);
    assert(file_handle);

    *file_handle = f_sh->lf;

    FUNC_LEAVE_NOAPI(SUCCEED)
} /* end H5F_shared_get_file_driver() */

/*-------------------------------------------------------------------------
 * Function:    H5F_get_vfd_handle
 *
 * Purpose:     Returns a pointer to the file handle of the low-level file
 *              driver.  This is the private function for H5Fget_vfd_handle.
 *
 * Return:      Success:        Non-negative.
 *              Failure:        negative.
 *-------------------------------------------------------------------------
 */
herr_t
H5F_get_vfd_handle(const H5F_t *file, hid_t fapl, void **file_handle)
{
    herr_t ret_value = SUCCEED; /* Return value */

    FUNC_ENTER_NOAPI(FAIL)

    /* Sanity check */
    assert(file);
    assert(file_handle);

    /* Get the VFD handle */
    if (H5FD_get_vfd_handle(file->shared->lf, fapl, file_handle) < 0)
        HGOTO_ERROR(H5E_FILE, H5E_CANTGET, FAIL, "can't get file handle for file driver");

done:
    FUNC_LEAVE_NOAPI(ret_value)
} /* end H5F_get_vfd_handle() */

/*-------------------------------------------------------------------------
 * Function: H5F_is_tmp_addr
 *
 * Purpose:  Quick and dirty routine to determine if an address is in
 *           the 'temporary' file space.
 *           (Mainly added to stop non-file routines from poking about in the
 *           H5F_t data structure)
 *
 * Return:   true/false on success/abort on failure (shouldn't fail)
 *-------------------------------------------------------------------------
 */
bool
H5F_is_tmp_addr(const H5F_t *f, haddr_t addr)
{
    /* Use FUNC_ENTER_NOAPI_NOINIT_NOERR here to avoid performance issues */
    FUNC_ENTER_NOAPI_NOINIT_NOERR

    assert(f);
    assert(f->shared);

    FUNC_LEAVE_NOAPI(H5_addr_le(f->shared->tmp_addr, addr))
} /* end H5F_is_tmp_addr() */

/*-------------------------------------------------------------------------
 * Function: H5F_use_tmp_space
 *
 * Purpose:  Quick and dirty routine to determine if using temporary
 *           file space is allowed for this file.
 *           (Mainly added to stop non-file routines from poking about in the
 *           H5F_t data structure)
 *
 * Return:   true/false on success/abort on failure (shouldn't fail)
 *-------------------------------------------------------------------------
 */
bool
H5F_use_tmp_space(const H5F_t *f)
{
    /* Use FUNC_ENTER_NOAPI_NOINIT_NOERR here to avoid performance issues */
    FUNC_ENTER_NOAPI_NOINIT_NOERR

    assert(f);
    assert(f->shared);

    FUNC_LEAVE_NOAPI(f->shared->use_tmp_space)
} /* end H5F_use_tmp_space() */

#ifdef H5_HAVE_PARALLEL

/*-------------------------------------------------------------------------
 * Function: H5F_coll_md_read
 *
 * Purpose:  Retrieve the 'collective metadata reads' flag for the file.
 *
 * Return:   Success:    Non-negative, the 'collective metadata reads' flag
 *           Failure:    (can't happen)
 *-------------------------------------------------------------------------
 */
H5P_coll_md_read_flag_t
H5F_coll_md_read(const H5F_t *f)
{
    /* Use FUNC_ENTER_NOAPI_NOINIT_NOERR here to avoid performance issues */
    FUNC_ENTER_NOAPI_NOINIT_NOERR

    assert(f && f->shared);

    FUNC_LEAVE_NOAPI(f->shared->coll_md_read)
} /* end H5F_coll_md_read() */

/*-------------------------------------------------------------------------
 * Function: H5F_shared_coll_md_read
 *
 * Purpose:  Retrieve the 'collective metadata reads' flag for the file.
 *
 * Return:   Success:    Non-negative, the 'collective metadata reads' flag
 *           Failure:    (can't happen)
 *-------------------------------------------------------------------------
 */
H5P_coll_md_read_flag_t
H5F_shared_coll_md_read(const H5F_shared_t *f_sh)
{
    /* Use FUNC_ENTER_NOAPI_NOINIT_NOERR here to avoid performance issues */
    FUNC_ENTER_NOAPI_NOINIT_NOERR

    assert(f_sh);

    FUNC_LEAVE_NOAPI(f_sh->coll_md_read)
} /* end H5F_shared_coll_md_read() */

/*-------------------------------------------------------------------------
 * Function:    H5F_shared_get_mpi_file_sync_required
 *
 * Purpose:     Returns the mpi_file_sync_required flag
 *
 * Return:      Success:    Non-negative
 *              Failure:    Negative
 *
 *-------------------------------------------------------------------------
 */
herr_t
H5F_shared_get_mpi_file_sync_required(const H5F_shared_t *f_sh, bool *flag /*out*/)
{
    herr_t ret_value = SUCCEED; /* Return value */

    FUNC_ENTER_NOAPI(FAIL)

    assert(f_sh);
    assert(flag);

    /* Dispatch to driver */
    if ((ret_value = H5FD_mpi_get_file_sync_required(f_sh->lf, flag)) < 0)
        HGOTO_ERROR(H5E_FILE, H5E_CANTGET, FAIL, "driver get_file_sync_required request failed");

done:
    FUNC_LEAVE_NOAPI(ret_value)
} /* end H5F_shared_get_mpi_file_sync_required() */
#endif /* H5_HAVE_PARALLEL */

/*-------------------------------------------------------------------------
 * Function: H5F_use_mdc_logging
 *
 * Purpose:  Quick and dirty routine to determine if using MDC logging
 *           is enabled for this file.
 *           (Mainly added to stop non-file routines from poking about in the
 *           H5F_t data structure)
 *
 * Return:   true/false on success/abort on failure (shouldn't fail)
 *-------------------------------------------------------------------------
 */
bool
H5F_use_mdc_logging(const H5F_t *f)
{
    /* Use FUNC_ENTER_NOAPI_NOINIT_NOERR here to avoid performance issues */
    FUNC_ENTER_NOAPI_NOINIT_NOERR

    assert(f);
    assert(f->shared);

    FUNC_LEAVE_NOAPI(f->shared->use_mdc_logging)
} /* end H5F_use_mdc_logging() */

/*-------------------------------------------------------------------------
 * Function: H5F_start_mdc_log_on_access
 *
 * Purpose:  Quick and dirty routine to determine if we should start MDC
 *           logging on access for this file.
 *           (Mainly added to stop non-file routines from poking about in the
 *           H5F_t data structure)
 *
 * Return:   true/false on success/abort on failure (shouldn't fail)
 *-------------------------------------------------------------------------
 */
bool
H5F_start_mdc_log_on_access(const H5F_t *f)
{
    /* Use FUNC_ENTER_NOAPI_NOINIT_NOERR here to avoid performance issues */
    FUNC_ENTER_NOAPI_NOINIT_NOERR

    assert(f);
    assert(f->shared);

    FUNC_LEAVE_NOAPI(f->shared->start_mdc_log_on_access)
} /* end H5F_start_mdc_log_on_access() */

/*-------------------------------------------------------------------------
 * Function: H5F_mdc_log_location
 *
 * Purpose:  Quick and dirty routine to retrieve the MDC log location
 *           for this file.
 *           (Mainly added to stop non-file routines from poking about in the
 *           H5F_t data structure)
 *
 * Return:   true/false on success/abort on failure (shouldn't fail)
 *-------------------------------------------------------------------------
 */
char *
H5F_mdc_log_location(const H5F_t *f)
{
    /* Use FUNC_ENTER_NOAPI_NOINIT_NOERR here to avoid performance issues */
    FUNC_ENTER_NOAPI_NOINIT_NOERR

    assert(f);
    assert(f->shared);

    FUNC_LEAVE_NOAPI(f->shared->mdc_log_location)
} /* end H5F_mdc_log_location() */

/*-------------------------------------------------------------------------
 * Function: H5F_get_alignment
 *
 * Purpose:  Retrieve the 'alignment' for the file.
 *
 * Return:   Success:    Non-negative, the 'alignment'
 *           Failure:    (can't happen)
 *-------------------------------------------------------------------------
 */
hsize_t
H5F_get_alignment(const H5F_t *f)
{
    /* Use FUNC_ENTER_NOAPI_NOINIT_NOERR here to avoid performance issues */
    FUNC_ENTER_NOAPI_NOINIT_NOERR

    assert(f);
    assert(f->shared);

    FUNC_LEAVE_NOAPI(f->shared->alignment)
} /* end H5F_get_alignment() */

/*-------------------------------------------------------------------------
 * Function: H5F_get_threshold
 *
 * Purpose:  Retrieve the 'threshold' for alignment in the file.
 *
 * Return:   Success:    Non-negative, the 'threshold'
 *           Failure:    (can't happen)
 *-------------------------------------------------------------------------
 */
hsize_t
H5F_get_threshold(const H5F_t *f)
{
    /* Use FUNC_ENTER_NOAPI_NOINIT_NOERR here to avoid performance issues */
    FUNC_ENTER_NOAPI_NOINIT_NOERR

    assert(f);
    assert(f->shared);

    FUNC_LEAVE_NOAPI(f->shared->threshold)
} /* end H5F_get_threshold() */

/*-------------------------------------------------------------------------
 * Function: H5F_get_pgend_meta_thres
 *
 * Purpose:  Retrieve the 'page end meta threshold size' for the file.
 *
 * Return:   Success:    Non-negative, the 'pgend_meta_thres'
 *           Failure:    (can't happen)
 *-------------------------------------------------------------------------
 */
hsize_t
H5F_get_pgend_meta_thres(const H5F_t *f)
{
    /* Use FUNC_ENTER_NOAPI_NOINIT_NOERR here to avoid performance issues */
    FUNC_ENTER_NOAPI_NOINIT_NOERR

    assert(f);
    assert(f->shared);

    FUNC_LEAVE_NOAPI(f->shared->pgend_meta_thres)
} /* end H5F_get_pgend_meta_thres() */

/*-------------------------------------------------------------------------
 * Function: H5F_get_point_of_no_return
 *
 * Purpose:  Retrieve the 'point of no return' value for the file.
 *
 * Return:   Success:    Non-negative, the 'point_of_no_return'
 *           Failure:    (can't happen)
 *-------------------------------------------------------------------------
 */
bool
H5F_get_point_of_no_return(const H5F_t *f)
{
    /* Use FUNC_ENTER_NOAPI_NOINIT_NOERR here to avoid performance issues */
    FUNC_ENTER_NOAPI_NOINIT_NOERR

    assert(f);
    assert(f->shared);

    FUNC_LEAVE_NOAPI(f->shared->point_of_no_return)
} /* end H5F_get_point_of_no_return() */

/*-------------------------------------------------------------------------
 * Function: H5F_get_null_fsm_addr
 *
 * Purpose:  Retrieve the 'null_fsm_addr' value for the file.
 *
 * Return:   Success:    Non-negative, the 'null_fsm_addr'
 *           Failure:    (can't happen)
 *-------------------------------------------------------------------------
 */
bool
H5F_get_null_fsm_addr(const H5F_t *f)
{
    /* Use FUNC_ENTER_NOAPI_NOINIT_NOERR here to avoid performance issues */
    FUNC_ENTER_NOAPI_NOINIT_NOERR

    assert(f);
    assert(f->shared);

    FUNC_LEAVE_NOAPI(f->shared->null_fsm_addr)
} /* end H5F_get_null_fsm_addr() */

/*-------------------------------------------------------------------------
 * Function: H5F_get_vol_cls
 *
 * Purpose:  Get the VOL class for the file
 *
 * Return:   VOL class pointer for file, can't fail
 *
 *-------------------------------------------------------------------------
 */
const H5VL_class_t *
H5F_get_vol_cls(const H5F_t *f)
{
    FUNC_ENTER_NOAPI_NOINIT_NOERR

    assert(f);
    assert(f->shared);

    FUNC_LEAVE_NOAPI(f->shared->vol_cls)
} /* end H5F_get_vol_cls */

/*-------------------------------------------------------------------------
 * Function: H5F_get_vol_obj
 *
 * Purpose:  Get the VOL object for the file
 *
 * Return:   VOL object pointer for file, can't fail
 *
 *-------------------------------------------------------------------------
 */
H5VL_object_t *
H5F_get_vol_obj(const H5F_t *f)
{
    FUNC_ENTER_NOAPI_NOINIT_NOERR

    assert(f);

    FUNC_LEAVE_NOAPI(f->vol_obj)
} /* end H5F_get_vol_obj */

/*-------------------------------------------------------------------------
 * Function:    H5F_get_cont_info
 *
 * Purpose:     Get the VOL container info for the file
 *
 * Return:      Success:        Non-negative
 *              Failure:        Negative
 *
 *-------------------------------------------------------------------------
 */
herr_t
H5F__get_cont_info(const H5F_t *f, H5VL_file_cont_info_t *info)
{
    herr_t ret_value = SUCCEED; /* Return value */

    FUNC_ENTER_PACKAGE

    /* Sanity checks */
    assert(f);
    assert(f->shared);

    /* Verify structure version */
    if (info->version != H5VL_CONTAINER_INFO_VERSION)
        HGOTO_ERROR(H5E_FILE, H5E_VERSION, FAIL, "wrong container info version #");

    /* Set the container info fields */
    info->feature_flags = 0; /* None currently defined */
    info->token_size    = H5F_SIZEOF_ADDR(f);
    info->blob_id_size  = H5HG_HEAP_ID_SIZE(f);

done:
    FUNC_LEAVE_NOAPI(ret_value)
} /* end H5F_get_cont_info */

/*-------------------------------------------------------------------------
 * Function: H5F_get_file_locking
 *
 * Purpose:  Get the file locking flag for the file
 *
 * Return:   true/false
 *
 *-------------------------------------------------------------------------
 */
bool
H5F_get_file_locking(const H5F_t *f)
{
    FUNC_ENTER_NOAPI_NOINIT_NOERR

    assert(f);
    assert(f->shared);

    FUNC_LEAVE_NOAPI(f->shared->use_file_locking)
} /* end H5F_get_file_locking */

/*-------------------------------------------------------------------------
<<<<<<< HEAD
 * Function: H5F_get_open_obj_counts
 *
 * Purpose:  Get the open object counts for the file
 *
 * Return:   Open object counter pointer for file, can't fail
 *-------------------------------------------------------------------------
 */
H5FO_counts_t *
H5F_get_open_obj_counts(H5F_t *f)
{
    FUNC_ENTER_NOAPI_NOINIT_NOERR

    assert(f);

    FUNC_LEAVE_NOAPI(f->obj_counts)
}

/*-------------------------------------------------------------------------
 * Function: H5F_get_open_objects
 *
 * Purpose:  Get the open objects for the file
 *
 * Return:   Open objects pointer for file, can't fail
 *-------------------------------------------------------------------------
 */
H5FO_objects_t *
H5F_get_open_objects(H5F_t *f)
{
=======
 * Function: H5F_has_vector_select_io
 *
 * Purpose:  Determine if vector or selection I/O is supported by this file
 *
 * Return:   true/false
 *
 *-------------------------------------------------------------------------
 */
bool
H5F_has_vector_select_io(const H5F_t *f, bool is_write)
{
    bool ret_value; /* Return value */

>>>>>>> 112f4450
    FUNC_ENTER_NOAPI_NOINIT_NOERR

    assert(f);
    assert(f->shared);

<<<<<<< HEAD
    FUNC_LEAVE_NOAPI(f->shared->open_objs)
}
=======
    if (is_write)
        ret_value = (f->shared->lf->cls->write_vector != NULL || f->shared->lf->cls->write_selection != NULL);
    else
        ret_value = (f->shared->lf->cls->read_vector != NULL || f->shared->lf->cls->read_selection != NULL);

    FUNC_LEAVE_NOAPI(ret_value)
} /* end H5F_has_vector_select_io */
>>>>>>> 112f4450
<|MERGE_RESOLUTION|>--- conflicted
+++ resolved
@@ -1377,7 +1377,6 @@
 } /* end H5F_get_file_locking */
 
 /*-------------------------------------------------------------------------
-<<<<<<< HEAD
  * Function: H5F_get_open_obj_counts
  *
  * Purpose:  Get the open object counts for the file
@@ -1406,7 +1405,14 @@
 H5FO_objects_t *
 H5F_get_open_objects(H5F_t *f)
 {
-=======
+    FUNC_ENTER_NOAPI_NOINIT_NOERR
+
+    assert(f);
+
+    FUNC_LEAVE_NOAPI(f->shared->open_objs)
+}
+
+/*-------------------------------------------------------------------------
  * Function: H5F_has_vector_select_io
  *
  * Purpose:  Determine if vector or selection I/O is supported by this file
@@ -1420,21 +1426,15 @@
 {
     bool ret_value; /* Return value */
 
->>>>>>> 112f4450
-    FUNC_ENTER_NOAPI_NOINIT_NOERR
-
-    assert(f);
-    assert(f->shared);
-
-<<<<<<< HEAD
-    FUNC_LEAVE_NOAPI(f->shared->open_objs)
-}
-=======
+    FUNC_ENTER_NOAPI_NOINIT_NOERR
+
+    assert(f);
+    assert(f->shared);
+
     if (is_write)
         ret_value = (f->shared->lf->cls->write_vector != NULL || f->shared->lf->cls->write_selection != NULL);
     else
         ret_value = (f->shared->lf->cls->read_vector != NULL || f->shared->lf->cls->read_selection != NULL);
 
     FUNC_LEAVE_NOAPI(ret_value)
-} /* end H5F_has_vector_select_io */
->>>>>>> 112f4450
+} /* end H5F_has_vector_select_io */