--- conflicted
+++ resolved
@@ -70,11 +70,12 @@
   else (WIN32)
     set (MODSH_BUILD_DIR ${CMAKE_Fortran_MODULE_DIRECTORY}/shared)
   endif (WIN32)
-<<<<<<< HEAD
 endif (BUILD_SHARED_LIBS AND NOT SKIP_HDF5_FORTRAN_SHARED)
-=======
-endif (NOT SKIP_HDF5_FORTRAN_SHARED)
->>>>>>> 14e35503
+if (WIN32)
+  set (MOD_BUILD_DIR ${CMAKE_Fortran_MODULE_DIRECTORY}/static/\${BUILD_TYPE})
+else (WIN32)
+  set (MOD_BUILD_DIR ${CMAKE_Fortran_MODULE_DIRECTORY}/static)
+endif (WIN32)
 if (WIN32)
   set (MOD_BUILD_DIR ${CMAKE_Fortran_MODULE_DIRECTORY}/static/\${BUILD_TYPE})
 else (WIN32)
